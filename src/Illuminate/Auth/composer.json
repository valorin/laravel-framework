--- conflicted
+++ resolved
@@ -19,15 +19,9 @@
         "nesbot/carbon": "1.*"
     },
     "require-dev": {
-<<<<<<< HEAD
         "illuminate/console": "4.2.*",
         "illuminate/routing": "4.2.*",
-        "phpunit/phpunit": "3.7.*"
-=======
-        "illuminate/console": "4.1.*",
-        "illuminate/routing": "4.1.*",
         "phpunit/phpunit": "4.0.*"
->>>>>>> 4f69e545
     },
     "autoload": {
         "psr-0": {"Illuminate\\Auth": ""}
