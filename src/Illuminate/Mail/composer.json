{
    "name": "illuminate/mail",
    "description": "The Illuminate Mail package.",
    "license": "MIT",
    "homepage": "https://laravel.com",
    "support": {
        "issues": "https://github.com/laravel/framework/issues",
        "source": "https://github.com/laravel/framework"
    },
    "authors": [
        {
            "name": "Taylor Otwell",
            "email": "taylor@laravel.com"
        }
    ],
    "require": {
        "php": "^7.3|^8.0",
        "ext-json": "*",
<<<<<<< HEAD
        "illuminate/collections": "^8.0",
        "illuminate/container": "^8.0",
        "illuminate/contracts": "^8.0",
        "illuminate/macroable": "^8.0",
        "illuminate/support": "^8.0",
=======
        "illuminate/container": "^7.0",
        "illuminate/contracts": "^7.0",
        "illuminate/support": "^7.0",
>>>>>>> 60fbfcd9
        "league/commonmark": "^1.3",
        "psr/log": "^1.0",
        "swiftmailer/swiftmailer": "^6.0",
        "tijsverkoyen/css-to-inline-styles": "^2.2.2"
    },
    "autoload": {
        "psr-4": {
            "Illuminate\\Mail\\": ""
        }
    },
    "extra": {
        "branch-alias": {
<<<<<<< HEAD
            "dev-master": "8.x-dev"
=======
            "dev-master": "7.x-dev"
>>>>>>> 60fbfcd9
        }
    },
    "suggest": {
        "aws/aws-sdk-php": "Required to use the SES mail driver (^3.155).",
        "guzzlehttp/guzzle": "Required to use the Mailgun mail driver (^6.3.1|^7.0.1).",
        "wildbit/swiftmailer-postmark": "Required to use Postmark mail driver (^3.0)."
    },
    "config": {
        "sort-packages": true
    },
    "minimum-stability": "dev"
}<|MERGE_RESOLUTION|>--- conflicted
+++ resolved
@@ -16,17 +16,11 @@
     "require": {
         "php": "^7.3|^8.0",
         "ext-json": "*",
-<<<<<<< HEAD
         "illuminate/collections": "^8.0",
         "illuminate/container": "^8.0",
         "illuminate/contracts": "^8.0",
         "illuminate/macroable": "^8.0",
         "illuminate/support": "^8.0",
-=======
-        "illuminate/container": "^7.0",
-        "illuminate/contracts": "^7.0",
-        "illuminate/support": "^7.0",
->>>>>>> 60fbfcd9
         "league/commonmark": "^1.3",
         "psr/log": "^1.0",
         "swiftmailer/swiftmailer": "^6.0",
@@ -39,11 +33,7 @@
     },
     "extra": {
         "branch-alias": {
-<<<<<<< HEAD
             "dev-master": "8.x-dev"
-=======
-            "dev-master": "7.x-dev"
->>>>>>> 60fbfcd9
         }
     },
     "suggest": {
