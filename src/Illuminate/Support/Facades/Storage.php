--- conflicted
+++ resolved
@@ -23,12 +23,7 @@
  * @method static bool prepend(string $path, string $data)
  * @method static bool put(string $path, string|resource $contents, mixed $options = [])
  * @method static string|false putFile(string $path, \Illuminate\Http\File|\Illuminate\Http\UploadedFile|string $file, mixed $options = [])
-<<<<<<< HEAD
-=======
  * @method static string|false putFileAs(string $path, \Illuminate\Http\File|\Illuminate\Http\UploadedFile|string $file, string $name, mixed $options = [])
- * @method static bool writeStream(string $path, resource $resource, array $options = [])
- * @method static string getVisibility(string $path)
->>>>>>> 219f4060
  * @method static bool setVisibility(string $path, string $visibility)
  * @method static bool writeStream(string $path, resource $resource, array $options = [])
  * @method static int lastModified(string $path)
