{
    "name": "illuminate/support",
    "description": "The Illuminate Support package.",
    "license": "MIT",
    "homepage": "https://laravel.com",
    "support": {
        "issues": "https://github.com/laravel/framework/issues",
        "source": "https://github.com/laravel/framework"
    },
    "authors": [
        {
            "name": "Taylor Otwell",
            "email": "taylor@laravel.com"
        }
    ],
    "require": {
        "php": "^8.1",
        "ext-json": "*",
        "ext-mbstring": "*",
        "doctrine/inflector": "^2.0",
        "illuminate/collections": "^10.0",
        "illuminate/conditionable": "^10.0",
        "illuminate/contracts": "^10.0",
        "illuminate/macroable": "^10.0",
        "nesbot/carbon": "^2.53.1",
        "voku/portable-ascii": "^2.0"
    },
    "conflict": {
        "tightenco/collect": "<5.5.33"
    },
    "autoload": {
        "psr-4": {
            "Illuminate\\Support\\": ""
        },
        "files": [
            "helpers.php"
        ]
    },
    "extra": {
        "branch-alias": {
            "dev-master": "10.x-dev"
        }
    },
    "suggest": {
        "illuminate/filesystem": "Required to use the composer class (^10.0).",
        "league/commonmark": "Required to use Str::markdown() and Stringable::markdown() (^2.0.2).",
        "ramsey/uuid": "Required to use Str::uuid() (^4.2.2).",
<<<<<<< HEAD
        "symfony/process": "Required to use the composer class (^6.2).",
        "symfony/var-dumper": "Required to use the dd function (^6.2).",
=======
        "symfony/process": "Required to use the composer class (^6.0).",
        "symfony/uid": "Required to use Str::ulid() (^6.0).",
        "symfony/var-dumper": "Required to use the dd function (^6.0).",
>>>>>>> 92bd07bf
        "vlucas/phpdotenv": "Required to use the Env class and env helper (^5.4.1)."
    },
    "config": {
        "sort-packages": true
    },
    "minimum-stability": "dev"
}<|MERGE_RESOLUTION|>--- conflicted
+++ resolved
@@ -45,14 +45,9 @@
         "illuminate/filesystem": "Required to use the composer class (^10.0).",
         "league/commonmark": "Required to use Str::markdown() and Stringable::markdown() (^2.0.2).",
         "ramsey/uuid": "Required to use Str::uuid() (^4.2.2).",
-<<<<<<< HEAD
         "symfony/process": "Required to use the composer class (^6.2).",
+        "symfony/uid": "Required to use Str::ulid() (^6.2).",
         "symfony/var-dumper": "Required to use the dd function (^6.2).",
-=======
-        "symfony/process": "Required to use the composer class (^6.0).",
-        "symfony/uid": "Required to use Str::ulid() (^6.0).",
-        "symfony/var-dumper": "Required to use the dd function (^6.0).",
->>>>>>> 92bd07bf
         "vlucas/phpdotenv": "Required to use the Env class and env helper (^5.4.1)."
     },
     "config": {
