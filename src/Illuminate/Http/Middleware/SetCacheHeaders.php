<?php

namespace Illuminate\Http\Middleware;

use Closure;
use Illuminate\Support\Carbon;
use Illuminate\Support\Str;
use Symfony\Component\HttpFoundation\BinaryFileResponse;
use Symfony\Component\HttpFoundation\StreamedResponse;

class SetCacheHeaders
{
    /**
     * Specify the options for the middleware.
     *
     * @param  array|string  $options
     * @return string
     */
    public static function using($options)
    {
        if (is_string($options)) {
            return static::class.':'.$options;
        }

        return collect($options)
            ->map(function ($value, $key) {
                if (is_bool($value)) {
                    return $value ? $key : null;
                }

                return is_int($key) ? $value : "{$key}={$value}";
            })
            ->filter()
            ->map(fn ($value) => Str::finish($value, ';'))
            ->pipe(fn ($options) => rtrim(static::class.':'.$options->implode(''), ';'));
    }

    /**
     * Add cache related HTTP headers.
     *
     * @param  \Illuminate\Http\Request  $request
     * @param  \Closure  $next
     * @param  string|array  $options
     * @return \Symfony\Component\HttpFoundation\Response
     *
     * @throws \InvalidArgumentException
     */
    public function handle($request, Closure $next, $options = [])
    {
        $response = $next($request);

        if (! $request->isMethodCacheable() || (! $response->getContent() && ! $response instanceof BinaryFileResponse && ! $response instanceof StreamedResponse)) {
            return $response;
        }

        if (is_string($options)) {
            $options = $this->parseOptions($options);
        }

        if (! $response->isSuccessful()) {
            return $response;
        }

        if (isset($options['etag']) && $options['etag'] === true) {
<<<<<<< HEAD
            $options['etag'] = $response->getEtag() ?? hash('xxh128', $response->getContent());
=======
            $options['etag'] = $response->getEtag() ?? ($response->getContent() ? md5($response->getContent()) : null);
>>>>>>> b17b2bd8
        }

        if (isset($options['last_modified'])) {
            if (is_numeric($options['last_modified'])) {
                $options['last_modified'] = Carbon::createFromTimestamp($options['last_modified'], date_default_timezone_get());
            } else {
                $options['last_modified'] = Carbon::parse($options['last_modified']);
            }
        }

        $response->setCache($options);
        $response->isNotModified($request);

        return $response;
    }

    /**
     * Parse the given header options.
     *
     * @param  string  $options
     * @return array
     */
    protected function parseOptions($options)
    {
        return collect(explode(';', rtrim($options, ';')))->mapWithKeys(function ($option) {
            $data = explode('=', $option, 2);

            return [$data[0] => $data[1] ?? true];
        })->all();
    }
}<|MERGE_RESOLUTION|>--- conflicted
+++ resolved
@@ -62,11 +62,7 @@
         }
 
         if (isset($options['etag']) && $options['etag'] === true) {
-<<<<<<< HEAD
-            $options['etag'] = $response->getEtag() ?? hash('xxh128', $response->getContent());
-=======
-            $options['etag'] = $response->getEtag() ?? ($response->getContent() ? md5($response->getContent()) : null);
->>>>>>> b17b2bd8
+            $options['etag'] = $response->getEtag() ?? ($response->getContent() ? hash('xxh128', $response->getContent()) : null);
         }
 
         if (isset($options['last_modified'])) {
