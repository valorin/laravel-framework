{
    "name": "illuminate/http",
    "description": "The Illuminate Http package.",
    "license": "MIT",
    "homepage": "https://laravel.com",
    "support": {
        "issues": "https://github.com/laravel/framework/issues",
        "source": "https://github.com/laravel/framework"
    },
    "authors": [
        {
            "name": "Taylor Otwell",
            "email": "taylor@laravel.com"
        }
    ],
    "require": {
        "php": "^8.0.2",
        "ext-json": "*",
<<<<<<< HEAD
        "illuminate/collections": "^10.0",
        "illuminate/macroable": "^10.0",
        "illuminate/session": "^10.0",
        "illuminate/support": "^10.0",
        "symfony/http-foundation": "^6.1",
        "symfony/http-kernel": "^6.1",
        "symfony/mime": "^6.1"
=======
        "fruitcake/php-cors": "^1.2",
        "illuminate/collections": "^9.0",
        "illuminate/macroable": "^9.0",
        "illuminate/session": "^9.0",
        "illuminate/support": "^9.0",
        "symfony/http-foundation": "^6.0",
        "symfony/http-kernel": "^6.0",
        "symfony/mime": "^6.0"
>>>>>>> 22222b37
    },
    "autoload": {
        "psr-4": {
            "Illuminate\\Http\\": ""
        }
    },
    "suggest": {
        "ext-gd": "Required to use Illuminate\\Http\\Testing\\FileFactory::image().",
        "guzzlehttp/guzzle": "Required to use the HTTP Client (^7.2)."
    },
    "extra": {
        "branch-alias": {
            "dev-master": "10.x-dev"
        }
    },
    "config": {
        "sort-packages": true
    },
    "minimum-stability": "dev"
}<|MERGE_RESOLUTION|>--- conflicted
+++ resolved
@@ -16,7 +16,7 @@
     "require": {
         "php": "^8.0.2",
         "ext-json": "*",
-<<<<<<< HEAD
+        "fruitcake/php-cors": "^1.2",
         "illuminate/collections": "^10.0",
         "illuminate/macroable": "^10.0",
         "illuminate/session": "^10.0",
@@ -24,16 +24,6 @@
         "symfony/http-foundation": "^6.1",
         "symfony/http-kernel": "^6.1",
         "symfony/mime": "^6.1"
-=======
-        "fruitcake/php-cors": "^1.2",
-        "illuminate/collections": "^9.0",
-        "illuminate/macroable": "^9.0",
-        "illuminate/session": "^9.0",
-        "illuminate/support": "^9.0",
-        "symfony/http-foundation": "^6.0",
-        "symfony/http-kernel": "^6.0",
-        "symfony/mime": "^6.0"
->>>>>>> 22222b37
     },
     "autoload": {
         "psr-4": {
