--- conflicted
+++ resolved
@@ -147,12 +147,9 @@
      * @var array
      */
     protected $implicitRules = [
-<<<<<<< HEAD
-        'Required', 'RequiredWith', 'RequiredWithAll', 'RequiredWithout', 'RequiredWithoutAll', 'RequiredIf', 'Accepted',
+        'Required', 'RequiredWith', 'RequiredWithAll', 'RequiredWithout', 'RequiredWithoutAll',
+        'RequiredIf', 'RequiredUnless', 'Accepted',
         'Array', 'Boolean', 'Integer', 'Numeric', 'String',
-=======
-        'Required', 'RequiredWith', 'RequiredWithAll', 'RequiredWithout', 'RequiredWithoutAll', 'RequiredIf', 'RequiredUnless', 'Accepted',
->>>>>>> 6747a980
     ];
 
     /**
