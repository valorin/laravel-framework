<?php

namespace Illuminate\Foundation;

use Closure;
use Illuminate\Container\Container;
use Illuminate\Contracts\Foundation\Application as ApplicationContract;
use Illuminate\Contracts\Foundation\CachesConfiguration;
use Illuminate\Contracts\Foundation\CachesRoutes;
use Illuminate\Contracts\Http\Kernel as HttpKernelContract;
use Illuminate\Events\EventServiceProvider;
use Illuminate\Filesystem\Filesystem;
use Illuminate\Foundation\Bootstrap\LoadEnvironmentVariables;
use Illuminate\Foundation\Events\LocaleUpdated;
use Illuminate\Http\Request;
use Illuminate\Log\LogServiceProvider;
use Illuminate\Routing\RoutingServiceProvider;
use Illuminate\Support\Arr;
use Illuminate\Support\Collection;
use Illuminate\Support\Env;
use Illuminate\Support\ServiceProvider;
use Illuminate\Support\Str;
use RuntimeException;
use Symfony\Component\HttpFoundation\Request as SymfonyRequest;
use Symfony\Component\HttpKernel\Exception\HttpException;
use Symfony\Component\HttpKernel\Exception\NotFoundHttpException;
use Symfony\Component\HttpKernel\HttpKernelInterface;

class Application extends Container implements ApplicationContract, CachesConfiguration, CachesRoutes, HttpKernelInterface
{
    /**
     * The Laravel framework version.
     *
     * @var string
     */
<<<<<<< HEAD
    const VERSION = '8.10.0';
=======
    const VERSION = '6.19.0';
>>>>>>> 991d5c9a

    /**
     * The base path for the Laravel installation.
     *
     * @var string
     */
    protected $basePath;

    /**
     * Indicates if the application has been bootstrapped before.
     *
     * @var bool
     */
    protected $hasBeenBootstrapped = false;

    /**
     * Indicates if the application has "booted".
     *
     * @var bool
     */
    protected $booted = false;

    /**
     * The array of booting callbacks.
     *
     * @var callable[]
     */
    protected $bootingCallbacks = [];

    /**
     * The array of booted callbacks.
     *
     * @var callable[]
     */
    protected $bootedCallbacks = [];

    /**
     * The array of terminating callbacks.
     *
     * @var callable[]
     */
    protected $terminatingCallbacks = [];

    /**
     * All of the registered service providers.
     *
     * @var \Illuminate\Support\ServiceProvider[]
     */
    protected $serviceProviders = [];

    /**
     * The names of the loaded service providers.
     *
     * @var array
     */
    protected $loadedProviders = [];

    /**
     * The deferred services and their providers.
     *
     * @var array
     */
    protected $deferredServices = [];

    /**
     * The custom application path defined by the developer.
     *
     * @var string
     */
    protected $appPath;

    /**
     * The custom database path defined by the developer.
     *
     * @var string
     */
    protected $databasePath;

    /**
     * The custom storage path defined by the developer.
     *
     * @var string
     */
    protected $storagePath;

    /**
     * The custom environment path defined by the developer.
     *
     * @var string
     */
    protected $environmentPath;

    /**
     * The environment file to load during bootstrapping.
     *
     * @var string
     */
    protected $environmentFile = '.env';

    /**
     * Indicates if the application is running in the console.
     *
     * @var bool|null
     */
    protected $isRunningInConsole;

    /**
     * The application namespace.
     *
     * @var string
     */
    protected $namespace;

    /**
     * The prefixes of absolute cache paths for use during normalization.
     *
     * @var string[]
     */
    protected $absoluteCachePathPrefixes = ['/', '\\'];

    /**
     * Create a new Illuminate application instance.
     *
     * @param  string|null  $basePath
     * @return void
     */
    public function __construct($basePath = null)
    {
        if ($basePath) {
            $this->setBasePath($basePath);
        }

        $this->registerBaseBindings();
        $this->registerBaseServiceProviders();
        $this->registerCoreContainerAliases();
    }

    /**
     * Get the version number of the application.
     *
     * @return string
     */
    public function version()
    {
        return static::VERSION;
    }

    /**
     * Register the basic bindings into the container.
     *
     * @return void
     */
    protected function registerBaseBindings()
    {
        static::setInstance($this);

        $this->instance('app', $this);

        $this->instance(Container::class, $this);
        $this->singleton(Mix::class);

        $this->singleton(PackageManifest::class, function () {
            return new PackageManifest(
                new Filesystem, $this->basePath(), $this->getCachedPackagesPath()
            );
        });
    }

    /**
     * Register all of the base service providers.
     *
     * @return void
     */
    protected function registerBaseServiceProviders()
    {
        $this->register(new EventServiceProvider($this));
        $this->register(new LogServiceProvider($this));
        $this->register(new RoutingServiceProvider($this));
    }

    /**
     * Run the given array of bootstrap classes.
     *
     * @param  string[]  $bootstrappers
     * @return void
     */
    public function bootstrapWith(array $bootstrappers)
    {
        $this->hasBeenBootstrapped = true;

        foreach ($bootstrappers as $bootstrapper) {
            $this['events']->dispatch('bootstrapping: '.$bootstrapper, [$this]);

            $this->make($bootstrapper)->bootstrap($this);

            $this['events']->dispatch('bootstrapped: '.$bootstrapper, [$this]);
        }
    }

    /**
     * Register a callback to run after loading the environment.
     *
     * @param  \Closure  $callback
     * @return void
     */
    public function afterLoadingEnvironment(Closure $callback)
    {
        return $this->afterBootstrapping(
            LoadEnvironmentVariables::class, $callback
        );
    }

    /**
     * Register a callback to run before a bootstrapper.
     *
     * @param  string  $bootstrapper
     * @param  \Closure  $callback
     * @return void
     */
    public function beforeBootstrapping($bootstrapper, Closure $callback)
    {
        $this['events']->listen('bootstrapping: '.$bootstrapper, $callback);
    }

    /**
     * Register a callback to run after a bootstrapper.
     *
     * @param  string  $bootstrapper
     * @param  \Closure  $callback
     * @return void
     */
    public function afterBootstrapping($bootstrapper, Closure $callback)
    {
        $this['events']->listen('bootstrapped: '.$bootstrapper, $callback);
    }

    /**
     * Determine if the application has been bootstrapped before.
     *
     * @return bool
     */
    public function hasBeenBootstrapped()
    {
        return $this->hasBeenBootstrapped;
    }

    /**
     * Set the base path for the application.
     *
     * @param  string  $basePath
     * @return $this
     */
    public function setBasePath($basePath)
    {
        $this->basePath = rtrim($basePath, '\/');

        $this->bindPathsInContainer();

        return $this;
    }

    /**
     * Bind all of the application paths in the container.
     *
     * @return void
     */
    protected function bindPathsInContainer()
    {
        $this->instance('path', $this->path());
        $this->instance('path.base', $this->basePath());
        $this->instance('path.lang', $this->langPath());
        $this->instance('path.config', $this->configPath());
        $this->instance('path.public', $this->publicPath());
        $this->instance('path.storage', $this->storagePath());
        $this->instance('path.database', $this->databasePath());
        $this->instance('path.resources', $this->resourcePath());
        $this->instance('path.bootstrap', $this->bootstrapPath());
    }

    /**
     * Get the path to the application "app" directory.
     *
     * @param  string  $path
     * @return string
     */
    public function path($path = '')
    {
        $appPath = $this->appPath ?: $this->basePath.DIRECTORY_SEPARATOR.'app';

        return $appPath.($path ? DIRECTORY_SEPARATOR.$path : $path);
    }

    /**
     * Set the application directory.
     *
     * @param  string  $path
     * @return $this
     */
    public function useAppPath($path)
    {
        $this->appPath = $path;

        $this->instance('path', $path);

        return $this;
    }

    /**
     * Get the base path of the Laravel installation.
     *
     * @param  string  $path Optionally, a path to append to the base path
     * @return string
     */
    public function basePath($path = '')
    {
        return $this->basePath.($path ? DIRECTORY_SEPARATOR.$path : $path);
    }

    /**
     * Get the path to the bootstrap directory.
     *
     * @param  string  $path Optionally, a path to append to the bootstrap path
     * @return string
     */
    public function bootstrapPath($path = '')
    {
        return $this->basePath.DIRECTORY_SEPARATOR.'bootstrap'.($path ? DIRECTORY_SEPARATOR.$path : $path);
    }

    /**
     * Get the path to the application configuration files.
     *
     * @param  string  $path Optionally, a path to append to the config path
     * @return string
     */
    public function configPath($path = '')
    {
        return $this->basePath.DIRECTORY_SEPARATOR.'config'.($path ? DIRECTORY_SEPARATOR.$path : $path);
    }

    /**
     * Get the path to the database directory.
     *
     * @param  string  $path Optionally, a path to append to the database path
     * @return string
     */
    public function databasePath($path = '')
    {
        return ($this->databasePath ?: $this->basePath.DIRECTORY_SEPARATOR.'database').($path ? DIRECTORY_SEPARATOR.$path : $path);
    }

    /**
     * Set the database directory.
     *
     * @param  string  $path
     * @return $this
     */
    public function useDatabasePath($path)
    {
        $this->databasePath = $path;

        $this->instance('path.database', $path);

        return $this;
    }

    /**
     * Get the path to the language files.
     *
     * @return string
     */
    public function langPath()
    {
        return $this->resourcePath().DIRECTORY_SEPARATOR.'lang';
    }

    /**
     * Get the path to the public / web directory.
     *
     * @return string
     */
    public function publicPath()
    {
        return $this->basePath.DIRECTORY_SEPARATOR.'public';
    }

    /**
     * Get the path to the storage directory.
     *
     * @return string
     */
    public function storagePath()
    {
        return $this->storagePath ?: $this->basePath.DIRECTORY_SEPARATOR.'storage';
    }

    /**
     * Set the storage directory.
     *
     * @param  string  $path
     * @return $this
     */
    public function useStoragePath($path)
    {
        $this->storagePath = $path;

        $this->instance('path.storage', $path);

        return $this;
    }

    /**
     * Get the path to the resources directory.
     *
     * @param  string  $path
     * @return string
     */
    public function resourcePath($path = '')
    {
        return $this->basePath.DIRECTORY_SEPARATOR.'resources'.($path ? DIRECTORY_SEPARATOR.$path : $path);
    }

    /**
     * Get the path to the environment file directory.
     *
     * @return string
     */
    public function environmentPath()
    {
        return $this->environmentPath ?: $this->basePath;
    }

    /**
     * Set the directory for the environment file.
     *
     * @param  string  $path
     * @return $this
     */
    public function useEnvironmentPath($path)
    {
        $this->environmentPath = $path;

        return $this;
    }

    /**
     * Set the environment file to be loaded during bootstrapping.
     *
     * @param  string  $file
     * @return $this
     */
    public function loadEnvironmentFrom($file)
    {
        $this->environmentFile = $file;

        return $this;
    }

    /**
     * Get the environment file the application is using.
     *
     * @return string
     */
    public function environmentFile()
    {
        return $this->environmentFile ?: '.env';
    }

    /**
     * Get the fully qualified path to the environment file.
     *
     * @return string
     */
    public function environmentFilePath()
    {
        return $this->environmentPath().DIRECTORY_SEPARATOR.$this->environmentFile();
    }

    /**
     * Get or check the current application environment.
     *
     * @param  string|array  $environments
     * @return string|bool
     */
    public function environment(...$environments)
    {
        if (count($environments) > 0) {
            $patterns = is_array($environments[0]) ? $environments[0] : $environments;

            return Str::is($patterns, $this['env']);
        }

        return $this['env'];
    }

    /**
     * Determine if application is in local environment.
     *
     * @return bool
     */
    public function isLocal()
    {
        return $this['env'] === 'local';
    }

    /**
     * Determine if application is in production environment.
     *
     * @return bool
     */
    public function isProduction()
    {
        return $this['env'] === 'production';
    }

    /**
     * Detect the application's current environment.
     *
     * @param  \Closure  $callback
     * @return string
     */
    public function detectEnvironment(Closure $callback)
    {
        $args = $_SERVER['argv'] ?? null;

        return $this['env'] = (new EnvironmentDetector)->detect($callback, $args);
    }

    /**
     * Determine if the application is running in the console.
     *
     * @return bool
     */
    public function runningInConsole()
    {
        if ($this->isRunningInConsole === null) {
            $this->isRunningInConsole = Env::get('APP_RUNNING_IN_CONSOLE') ?? (\PHP_SAPI === 'cli' || \PHP_SAPI === 'phpdbg');
        }

        return $this->isRunningInConsole;
    }

    /**
     * Determine if the application is running unit tests.
     *
     * @return bool
     */
    public function runningUnitTests()
    {
        return $this['env'] === 'testing';
    }

    /**
     * Register all of the configured providers.
     *
     * @return void
     */
    public function registerConfiguredProviders()
    {
        $providers = Collection::make($this->config['app.providers'])
                        ->partition(function ($provider) {
                            return strpos($provider, 'Illuminate\\') === 0;
                        });

        $providers->splice(1, 0, [$this->make(PackageManifest::class)->providers()]);

        (new ProviderRepository($this, new Filesystem, $this->getCachedServicesPath()))
                    ->load($providers->collapse()->toArray());
    }

    /**
     * Register a service provider with the application.
     *
     * @param  \Illuminate\Support\ServiceProvider|string  $provider
     * @param  bool  $force
     * @return \Illuminate\Support\ServiceProvider
     */
    public function register($provider, $force = false)
    {
        if (($registered = $this->getProvider($provider)) && ! $force) {
            return $registered;
        }

        // If the given "provider" is a string, we will resolve it, passing in the
        // application instance automatically for the developer. This is simply
        // a more convenient way of specifying your service provider classes.
        if (is_string($provider)) {
            $provider = $this->resolveProvider($provider);
        }

        $provider->register();

        // If there are bindings / singletons set as properties on the provider we
        // will spin through them and register them with the application, which
        // serves as a convenience layer while registering a lot of bindings.
        if (property_exists($provider, 'bindings')) {
            foreach ($provider->bindings as $key => $value) {
                $this->bind($key, $value);
            }
        }

        if (property_exists($provider, 'singletons')) {
            foreach ($provider->singletons as $key => $value) {
                $this->singleton($key, $value);
            }
        }

        $this->markAsRegistered($provider);

        // If the application has already booted, we will call this boot method on
        // the provider class so it has an opportunity to do its boot logic and
        // will be ready for any usage by this developer's application logic.
        if ($this->isBooted()) {
            $this->bootProvider($provider);
        }

        return $provider;
    }

    /**
     * Get the registered service provider instance if it exists.
     *
     * @param  \Illuminate\Support\ServiceProvider|string  $provider
     * @return \Illuminate\Support\ServiceProvider|null
     */
    public function getProvider($provider)
    {
        return array_values($this->getProviders($provider))[0] ?? null;
    }

    /**
     * Get the registered service provider instances if any exist.
     *
     * @param  \Illuminate\Support\ServiceProvider|string  $provider
     * @return array
     */
    public function getProviders($provider)
    {
        $name = is_string($provider) ? $provider : get_class($provider);

        return Arr::where($this->serviceProviders, function ($value) use ($name) {
            return $value instanceof $name;
        });
    }

    /**
     * Resolve a service provider instance from the class name.
     *
     * @param  string  $provider
     * @return \Illuminate\Support\ServiceProvider
     */
    public function resolveProvider($provider)
    {
        return new $provider($this);
    }

    /**
     * Mark the given provider as registered.
     *
     * @param  \Illuminate\Support\ServiceProvider  $provider
     * @return void
     */
    protected function markAsRegistered($provider)
    {
        $this->serviceProviders[] = $provider;

        $this->loadedProviders[get_class($provider)] = true;
    }

    /**
     * Load and boot all of the remaining deferred providers.
     *
     * @return void
     */
    public function loadDeferredProviders()
    {
        // We will simply spin through each of the deferred providers and register each
        // one and boot them if the application has booted. This should make each of
        // the remaining services available to this application for immediate use.
        foreach ($this->deferredServices as $service => $provider) {
            $this->loadDeferredProvider($service);
        }

        $this->deferredServices = [];
    }

    /**
     * Load the provider for a deferred service.
     *
     * @param  string  $service
     * @return void
     */
    public function loadDeferredProvider($service)
    {
        if (! $this->isDeferredService($service)) {
            return;
        }

        $provider = $this->deferredServices[$service];

        // If the service provider has not already been loaded and registered we can
        // register it with the application and remove the service from this list
        // of deferred services, since it will already be loaded on subsequent.
        if (! isset($this->loadedProviders[$provider])) {
            $this->registerDeferredProvider($provider, $service);
        }
    }

    /**
     * Register a deferred provider and service.
     *
     * @param  string  $provider
     * @param  string|null  $service
     * @return void
     */
    public function registerDeferredProvider($provider, $service = null)
    {
        // Once the provider that provides the deferred service has been registered we
        // will remove it from our local list of the deferred services with related
        // providers so that this container does not try to resolve it out again.
        if ($service) {
            unset($this->deferredServices[$service]);
        }

        $this->register($instance = new $provider($this));

        if (! $this->isBooted()) {
            $this->booting(function () use ($instance) {
                $this->bootProvider($instance);
            });
        }
    }

    /**
     * Resolve the given type from the container.
     *
     * @param  string  $abstract
     * @param  array  $parameters
     * @return mixed
     */
    public function make($abstract, array $parameters = [])
    {
        $this->loadDeferredProviderIfNeeded($abstract = $this->getAlias($abstract));

        return parent::make($abstract, $parameters);
    }

    /**
     * Resolve the given type from the container.
     *
     * @param  string  $abstract
     * @param  array  $parameters
     * @param  bool  $raiseEvents
     * @return mixed
     */
    protected function resolve($abstract, $parameters = [], $raiseEvents = true)
    {
        $this->loadDeferredProviderIfNeeded($abstract = $this->getAlias($abstract));

        return parent::resolve($abstract, $parameters, $raiseEvents);
    }

    /**
     * Load the deferred provider if the given type is a deferred service and the instance has not been loaded.
     *
     * @param  string  $abstract
     * @return void
     */
    protected function loadDeferredProviderIfNeeded($abstract)
    {
        if ($this->isDeferredService($abstract) && ! isset($this->instances[$abstract])) {
            $this->loadDeferredProvider($abstract);
        }
    }

    /**
     * Determine if the given abstract type has been bound.
     *
     * @param  string  $abstract
     * @return bool
     */
    public function bound($abstract)
    {
        return $this->isDeferredService($abstract) || parent::bound($abstract);
    }

    /**
     * Determine if the application has booted.
     *
     * @return bool
     */
    public function isBooted()
    {
        return $this->booted;
    }

    /**
     * Boot the application's service providers.
     *
     * @return void
     */
    public function boot()
    {
        if ($this->isBooted()) {
            return;
        }

        // Once the application has booted we will also fire some "booted" callbacks
        // for any listeners that need to do work after this initial booting gets
        // finished. This is useful when ordering the boot-up processes we run.
        $this->fireAppCallbacks($this->bootingCallbacks);

        array_walk($this->serviceProviders, function ($p) {
            $this->bootProvider($p);
        });

        $this->booted = true;

        $this->fireAppCallbacks($this->bootedCallbacks);
    }

    /**
     * Boot the given service provider.
     *
     * @param  \Illuminate\Support\ServiceProvider  $provider
     * @return void
     */
    protected function bootProvider(ServiceProvider $provider)
    {
        $provider->callBootingCallbacks();

        if (method_exists($provider, 'boot')) {
            $this->call([$provider, 'boot']);
        }

        $provider->callBootedCallbacks();
    }

    /**
     * Register a new boot listener.
     *
     * @param  callable  $callback
     * @return void
     */
    public function booting($callback)
    {
        $this->bootingCallbacks[] = $callback;
    }

    /**
     * Register a new "booted" listener.
     *
     * @param  callable  $callback
     * @return void
     */
    public function booted($callback)
    {
        $this->bootedCallbacks[] = $callback;

        if ($this->isBooted()) {
            $this->fireAppCallbacks([$callback]);
        }
    }

    /**
     * Call the booting callbacks for the application.
     *
     * @param  callable[]  $callbacks
     * @return void
     */
    protected function fireAppCallbacks(array $callbacks)
    {
        foreach ($callbacks as $callback) {
            $callback($this);
        }
    }

    /**
     * {@inheritdoc}
     */
    public function handle(SymfonyRequest $request, int $type = self::MASTER_REQUEST, bool $catch = true)
    {
        return $this[HttpKernelContract::class]->handle(Request::createFromBase($request));
    }

    /**
     * Determine if middleware has been disabled for the application.
     *
     * @return bool
     */
    public function shouldSkipMiddleware()
    {
        return $this->bound('middleware.disable') &&
               $this->make('middleware.disable') === true;
    }

    /**
     * Get the path to the cached services.php file.
     *
     * @return string
     */
    public function getCachedServicesPath()
    {
        return $this->normalizeCachePath('APP_SERVICES_CACHE', 'cache/services.php');
    }

    /**
     * Get the path to the cached packages.php file.
     *
     * @return string
     */
    public function getCachedPackagesPath()
    {
        return $this->normalizeCachePath('APP_PACKAGES_CACHE', 'cache/packages.php');
    }

    /**
     * Determine if the application configuration is cached.
     *
     * @return bool
     */
    public function configurationIsCached()
    {
        return is_file($this->getCachedConfigPath());
    }

    /**
     * Get the path to the configuration cache file.
     *
     * @return string
     */
    public function getCachedConfigPath()
    {
        return $this->normalizeCachePath('APP_CONFIG_CACHE', 'cache/config.php');
    }

    /**
     * Determine if the application routes are cached.
     *
     * @return bool
     */
    public function routesAreCached()
    {
        return $this['files']->exists($this->getCachedRoutesPath());
    }

    /**
     * Get the path to the routes cache file.
     *
     * @return string
     */
    public function getCachedRoutesPath()
    {
        return $this->normalizeCachePath('APP_ROUTES_CACHE', 'cache/routes-v7.php');
    }

    /**
     * Determine if the application events are cached.
     *
     * @return bool
     */
    public function eventsAreCached()
    {
        return $this['files']->exists($this->getCachedEventsPath());
    }

    /**
     * Get the path to the events cache file.
     *
     * @return string
     */
    public function getCachedEventsPath()
    {
        return $this->normalizeCachePath('APP_EVENTS_CACHE', 'cache/events.php');
    }

    /**
     * Normalize a relative or absolute path to a cache file.
     *
     * @param  string  $key
     * @param  string  $default
     * @return string
     */
    protected function normalizeCachePath($key, $default)
    {
        if (is_null($env = Env::get($key))) {
            return $this->bootstrapPath($default);
        }

        return Str::startsWith($env, $this->absoluteCachePathPrefixes)
                ? $env
                : $this->basePath($env);
    }

    /**
     * Add new prefix to list of absolute path prefixes.
     *
     * @param  string  $prefix
     * @return $this
     */
    public function addAbsoluteCachePathPrefix($prefix)
    {
        $this->absoluteCachePathPrefixes[] = $prefix;

        return $this;
    }

    /**
     * Determine if the application is currently down for maintenance.
     *
     * @return bool
     */
    public function isDownForMaintenance()
    {
        return is_file($this->storagePath().'/framework/down');
    }

    /**
     * Throw an HttpException with the given data.
     *
     * @param  int  $code
     * @param  string  $message
     * @param  array  $headers
     * @return void
     *
     * @throws \Symfony\Component\HttpKernel\Exception\HttpException
     * @throws \Symfony\Component\HttpKernel\Exception\NotFoundHttpException
     */
    public function abort($code, $message = '', array $headers = [])
    {
        if ($code == 404) {
            throw new NotFoundHttpException($message);
        }

        throw new HttpException($code, $message, null, $headers);
    }

    /**
     * Register a terminating callback with the application.
     *
     * @param  callable|string  $callback
     * @return $this
     */
    public function terminating($callback)
    {
        $this->terminatingCallbacks[] = $callback;

        return $this;
    }

    /**
     * Terminate the application.
     *
     * @return void
     */
    public function terminate()
    {
        foreach ($this->terminatingCallbacks as $terminating) {
            $this->call($terminating);
        }
    }

    /**
     * Get the service providers that have been loaded.
     *
     * @return array
     */
    public function getLoadedProviders()
    {
        return $this->loadedProviders;
    }

    /**
     * Determine if the given service provider is loaded.
     *
     * @param  string  $provider
     * @return bool
     */
    public function providerIsLoaded(string $provider)
    {
        return isset($this->loadedProviders[$provider]);
    }

    /**
     * Get the application's deferred services.
     *
     * @return array
     */
    public function getDeferredServices()
    {
        return $this->deferredServices;
    }

    /**
     * Set the application's deferred services.
     *
     * @param  array  $services
     * @return void
     */
    public function setDeferredServices(array $services)
    {
        $this->deferredServices = $services;
    }

    /**
     * Add an array of services to the application's deferred services.
     *
     * @param  array  $services
     * @return void
     */
    public function addDeferredServices(array $services)
    {
        $this->deferredServices = array_merge($this->deferredServices, $services);
    }

    /**
     * Determine if the given service is a deferred service.
     *
     * @param  string  $service
     * @return bool
     */
    public function isDeferredService($service)
    {
        return isset($this->deferredServices[$service]);
    }

    /**
     * Configure the real-time facade namespace.
     *
     * @param  string  $namespace
     * @return void
     */
    public function provideFacades($namespace)
    {
        AliasLoader::setFacadeNamespace($namespace);
    }

    /**
     * Get the current application locale.
     *
     * @return string
     */
    public function getLocale()
    {
        return $this['config']->get('app.locale');
    }

    /**
     * Get the current application fallback locale.
     *
     * @return string
     */
    public function getFallbackLocale()
    {
        return $this['config']->get('app.fallback_locale');
    }

    /**
     * Set the current application locale.
     *
     * @param  string  $locale
     * @return void
     */
    public function setLocale($locale)
    {
        $this['config']->set('app.locale', $locale);

        $this['translator']->setLocale($locale);

        $this['events']->dispatch(new LocaleUpdated($locale));
    }

    /**
     * Set the current application fallback locale.
     *
     * @param  string  $fallbackLocale
     * @return void
     */
    public function setFallbackLocale($fallbackLocale)
    {
        $this['config']->set('app.fallback_locale', $fallbackLocale);

        $this['translator']->setFallback($fallbackLocale);
    }

    /**
     * Determine if application locale is the given locale.
     *
     * @param  string  $locale
     * @return bool
     */
    public function isLocale($locale)
    {
        return $this->getLocale() == $locale;
    }

    /**
     * Register the core class aliases in the container.
     *
     * @return void
     */
    public function registerCoreContainerAliases()
    {
        foreach ([
            'app'                  => [self::class, \Illuminate\Contracts\Container\Container::class, \Illuminate\Contracts\Foundation\Application::class, \Psr\Container\ContainerInterface::class],
            'auth'                 => [\Illuminate\Auth\AuthManager::class, \Illuminate\Contracts\Auth\Factory::class],
            'auth.driver'          => [\Illuminate\Contracts\Auth\Guard::class],
            'blade.compiler'       => [\Illuminate\View\Compilers\BladeCompiler::class],
            'cache'                => [\Illuminate\Cache\CacheManager::class, \Illuminate\Contracts\Cache\Factory::class],
            'cache.store'          => [\Illuminate\Cache\Repository::class, \Illuminate\Contracts\Cache\Repository::class, \Psr\SimpleCache\CacheInterface::class],
            'cache.psr6'           => [\Symfony\Component\Cache\Adapter\Psr16Adapter::class, \Symfony\Component\Cache\Adapter\AdapterInterface::class, \Psr\Cache\CacheItemPoolInterface::class],
            'config'               => [\Illuminate\Config\Repository::class, \Illuminate\Contracts\Config\Repository::class],
            'cookie'               => [\Illuminate\Cookie\CookieJar::class, \Illuminate\Contracts\Cookie\Factory::class, \Illuminate\Contracts\Cookie\QueueingFactory::class],
            'encrypter'            => [\Illuminate\Encryption\Encrypter::class, \Illuminate\Contracts\Encryption\Encrypter::class],
            'db'                   => [\Illuminate\Database\DatabaseManager::class, \Illuminate\Database\ConnectionResolverInterface::class],
            'db.connection'        => [\Illuminate\Database\Connection::class, \Illuminate\Database\ConnectionInterface::class],
            'events'               => [\Illuminate\Events\Dispatcher::class, \Illuminate\Contracts\Events\Dispatcher::class],
            'files'                => [\Illuminate\Filesystem\Filesystem::class],
            'filesystem'           => [\Illuminate\Filesystem\FilesystemManager::class, \Illuminate\Contracts\Filesystem\Factory::class],
            'filesystem.disk'      => [\Illuminate\Contracts\Filesystem\Filesystem::class],
            'filesystem.cloud'     => [\Illuminate\Contracts\Filesystem\Cloud::class],
            'hash'                 => [\Illuminate\Hashing\HashManager::class],
            'hash.driver'          => [\Illuminate\Contracts\Hashing\Hasher::class],
            'translator'           => [\Illuminate\Translation\Translator::class, \Illuminate\Contracts\Translation\Translator::class],
            'log'                  => [\Illuminate\Log\LogManager::class, \Psr\Log\LoggerInterface::class],
            'mail.manager'         => [\Illuminate\Mail\MailManager::class, \Illuminate\Contracts\Mail\Factory::class],
            'mailer'               => [\Illuminate\Mail\Mailer::class, \Illuminate\Contracts\Mail\Mailer::class, \Illuminate\Contracts\Mail\MailQueue::class],
            'auth.password'        => [\Illuminate\Auth\Passwords\PasswordBrokerManager::class, \Illuminate\Contracts\Auth\PasswordBrokerFactory::class],
            'auth.password.broker' => [\Illuminate\Auth\Passwords\PasswordBroker::class, \Illuminate\Contracts\Auth\PasswordBroker::class],
            'queue'                => [\Illuminate\Queue\QueueManager::class, \Illuminate\Contracts\Queue\Factory::class, \Illuminate\Contracts\Queue\Monitor::class],
            'queue.connection'     => [\Illuminate\Contracts\Queue\Queue::class],
            'queue.failer'         => [\Illuminate\Queue\Failed\FailedJobProviderInterface::class],
            'redirect'             => [\Illuminate\Routing\Redirector::class],
            'redis'                => [\Illuminate\Redis\RedisManager::class, \Illuminate\Contracts\Redis\Factory::class],
            'redis.connection'     => [\Illuminate\Redis\Connections\Connection::class, \Illuminate\Contracts\Redis\Connection::class],
            'request'              => [\Illuminate\Http\Request::class, \Symfony\Component\HttpFoundation\Request::class],
            'router'               => [\Illuminate\Routing\Router::class, \Illuminate\Contracts\Routing\Registrar::class, \Illuminate\Contracts\Routing\BindingRegistrar::class],
            'session'              => [\Illuminate\Session\SessionManager::class],
            'session.store'        => [\Illuminate\Session\Store::class, \Illuminate\Contracts\Session\Session::class],
            'url'                  => [\Illuminate\Routing\UrlGenerator::class, \Illuminate\Contracts\Routing\UrlGenerator::class],
            'validator'            => [\Illuminate\Validation\Factory::class, \Illuminate\Contracts\Validation\Factory::class],
            'view'                 => [\Illuminate\View\Factory::class, \Illuminate\Contracts\View\Factory::class],
        ] as $key => $aliases) {
            foreach ($aliases as $alias) {
                $this->alias($key, $alias);
            }
        }
    }

    /**
     * Flush the container of all bindings and resolved instances.
     *
     * @return void
     */
    public function flush()
    {
        parent::flush();

        $this->buildStack = [];
        $this->loadedProviders = [];
        $this->bootedCallbacks = [];
        $this->bootingCallbacks = [];
        $this->deferredServices = [];
        $this->reboundCallbacks = [];
        $this->serviceProviders = [];
        $this->resolvingCallbacks = [];
        $this->terminatingCallbacks = [];
        $this->afterResolvingCallbacks = [];
        $this->globalResolvingCallbacks = [];
    }

    /**
     * Get the application namespace.
     *
     * @return string
     *
     * @throws \RuntimeException
     */
    public function getNamespace()
    {
        if (! is_null($this->namespace)) {
            return $this->namespace;
        }

        $composer = json_decode(file_get_contents($this->basePath('composer.json')), true);

        foreach ((array) data_get($composer, 'autoload.psr-4') as $namespace => $path) {
            foreach ((array) $path as $pathChoice) {
                if (realpath($this->path()) === realpath($this->basePath($pathChoice))) {
                    return $this->namespace = $namespace;
                }
            }
        }

        throw new RuntimeException('Unable to detect application namespace.');
    }
}<|MERGE_RESOLUTION|>--- conflicted
+++ resolved
@@ -33,11 +33,7 @@
      *
      * @var string
      */
-<<<<<<< HEAD
-    const VERSION = '8.10.0';
-=======
-    const VERSION = '6.19.0';
->>>>>>> 991d5c9a
+    const VERSION = '8.11.0';
 
     /**
      * The base path for the Laravel installation.
