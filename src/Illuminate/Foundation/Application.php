--- conflicted
+++ resolved
@@ -33,11 +33,7 @@
      *
      * @var string
      */
-<<<<<<< HEAD
-    const VERSION = '7.25.0';
-=======
-    const VERSION = '6.18.36';
->>>>>>> 0fc37113
+    const VERSION = '7.26.0';
 
     /**
      * The base path for the Laravel installation.
