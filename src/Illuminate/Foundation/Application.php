<?php

namespace Illuminate\Foundation;

use Closure;
use Illuminate\Container\Container;
use Illuminate\Contracts\Foundation\Application as ApplicationContract;
use Illuminate\Contracts\Foundation\CachesConfiguration;
use Illuminate\Contracts\Foundation\CachesRoutes;
use Illuminate\Contracts\Foundation\MaintenanceMode as MaintenanceModeContract;
use Illuminate\Contracts\Http\Kernel as HttpKernelContract;
use Illuminate\Events\EventServiceProvider;
use Illuminate\Filesystem\Filesystem;
use Illuminate\Foundation\Bootstrap\LoadEnvironmentVariables;
use Illuminate\Foundation\Events\LocaleUpdated;
use Illuminate\Http\Request;
use Illuminate\Log\LogServiceProvider;
use Illuminate\Routing\RoutingServiceProvider;
use Illuminate\Support\Arr;
use Illuminate\Support\Collection;
use Illuminate\Support\Env;
use Illuminate\Support\ServiceProvider;
use Illuminate\Support\Str;
use Illuminate\Support\Traits\Macroable;
use RuntimeException;
use Symfony\Component\HttpFoundation\Request as SymfonyRequest;
use Symfony\Component\HttpFoundation\Response as SymfonyResponse;
use Symfony\Component\HttpKernel\Exception\HttpException;
use Symfony\Component\HttpKernel\Exception\NotFoundHttpException;
use Symfony\Component\HttpKernel\HttpKernelInterface;

class Application extends Container implements ApplicationContract, CachesConfiguration, CachesRoutes, HttpKernelInterface
{
    use Macroable;

    /**
     * The Laravel framework version.
     *
     * @var string
     */
<<<<<<< HEAD
    const VERSION = '10.17.0';
=======
    const VERSION = '9.52.14';
>>>>>>> 5366a903

    /**
     * The base path for the Laravel installation.
     *
     * @var string
     */
    protected $basePath;

    /**
     * Indicates if the application has been bootstrapped before.
     *
     * @var bool
     */
    protected $hasBeenBootstrapped = false;

    /**
     * Indicates if the application has "booted".
     *
     * @var bool
     */
    protected $booted = false;

    /**
     * The array of booting callbacks.
     *
     * @var callable[]
     */
    protected $bootingCallbacks = [];

    /**
     * The array of booted callbacks.
     *
     * @var callable[]
     */
    protected $bootedCallbacks = [];

    /**
     * The array of terminating callbacks.
     *
     * @var callable[]
     */
    protected $terminatingCallbacks = [];

    /**
     * All of the registered service providers.
     *
     * @var \Illuminate\Support\ServiceProvider[]
     */
    protected $serviceProviders = [];

    /**
     * The names of the loaded service providers.
     *
     * @var array
     */
    protected $loadedProviders = [];

    /**
     * The deferred services and their providers.
     *
     * @var array
     */
    protected $deferredServices = [];

    /**
     * The custom bootstrap path defined by the developer.
     *
     * @var string
     */
    protected $bootstrapPath;

    /**
     * The custom application path defined by the developer.
     *
     * @var string
     */
    protected $appPath;

    /**
     * The custom configuration path defined by the developer.
     *
     * @var string
     */
    protected $configPath;

    /**
     * The custom database path defined by the developer.
     *
     * @var string
     */
    protected $databasePath;

    /**
     * The custom language file path defined by the developer.
     *
     * @var string
     */
    protected $langPath;

    /**
     * The custom public / web path defined by the developer.
     *
     * @var string
     */
    protected $publicPath;

    /**
     * The custom storage path defined by the developer.
     *
     * @var string
     */
    protected $storagePath;

    /**
     * The custom environment path defined by the developer.
     *
     * @var string
     */
    protected $environmentPath;

    /**
     * The environment file to load during bootstrapping.
     *
     * @var string
     */
    protected $environmentFile = '.env';

    /**
     * Indicates if the application is running in the console.
     *
     * @var bool|null
     */
    protected $isRunningInConsole;

    /**
     * The application namespace.
     *
     * @var string
     */
    protected $namespace;

    /**
     * The prefixes of absolute cache paths for use during normalization.
     *
     * @var string[]
     */
    protected $absoluteCachePathPrefixes = ['/', '\\'];

    /**
     * Create a new Illuminate application instance.
     *
     * @param  string|null  $basePath
     * @return void
     */
    public function __construct($basePath = null)
    {
        if ($basePath) {
            $this->setBasePath($basePath);
        }

        $this->registerBaseBindings();
        $this->registerBaseServiceProviders();
        $this->registerCoreContainerAliases();
    }

    /**
     * Get the version number of the application.
     *
     * @return string
     */
    public function version()
    {
        return static::VERSION;
    }

    /**
     * Register the basic bindings into the container.
     *
     * @return void
     */
    protected function registerBaseBindings()
    {
        static::setInstance($this);

        $this->instance('app', $this);

        $this->instance(Container::class, $this);
        $this->singleton(Mix::class);

        $this->singleton(PackageManifest::class, fn () => new PackageManifest(
            new Filesystem, $this->basePath(), $this->getCachedPackagesPath()
        ));
    }

    /**
     * Register all of the base service providers.
     *
     * @return void
     */
    protected function registerBaseServiceProviders()
    {
        $this->register(new EventServiceProvider($this));
        $this->register(new LogServiceProvider($this));
        $this->register(new RoutingServiceProvider($this));
    }

    /**
     * Run the given array of bootstrap classes.
     *
     * @param  string[]  $bootstrappers
     * @return void
     */
    public function bootstrapWith(array $bootstrappers)
    {
        $this->hasBeenBootstrapped = true;

        foreach ($bootstrappers as $bootstrapper) {
            $this['events']->dispatch('bootstrapping: '.$bootstrapper, [$this]);

            $this->make($bootstrapper)->bootstrap($this);

            $this['events']->dispatch('bootstrapped: '.$bootstrapper, [$this]);
        }
    }

    /**
     * Register a callback to run after loading the environment.
     *
     * @param  \Closure  $callback
     * @return void
     */
    public function afterLoadingEnvironment(Closure $callback)
    {
        $this->afterBootstrapping(
            LoadEnvironmentVariables::class, $callback
        );
    }

    /**
     * Register a callback to run before a bootstrapper.
     *
     * @param  string  $bootstrapper
     * @param  \Closure  $callback
     * @return void
     */
    public function beforeBootstrapping($bootstrapper, Closure $callback)
    {
        $this['events']->listen('bootstrapping: '.$bootstrapper, $callback);
    }

    /**
     * Register a callback to run after a bootstrapper.
     *
     * @param  string  $bootstrapper
     * @param  \Closure  $callback
     * @return void
     */
    public function afterBootstrapping($bootstrapper, Closure $callback)
    {
        $this['events']->listen('bootstrapped: '.$bootstrapper, $callback);
    }

    /**
     * Determine if the application has been bootstrapped before.
     *
     * @return bool
     */
    public function hasBeenBootstrapped()
    {
        return $this->hasBeenBootstrapped;
    }

    /**
     * Set the base path for the application.
     *
     * @param  string  $basePath
     * @return $this
     */
    public function setBasePath($basePath)
    {
        $this->basePath = rtrim($basePath, '\/');

        $this->bindPathsInContainer();

        return $this;
    }

    /**
     * Bind all of the application paths in the container.
     *
     * @return void
     */
    protected function bindPathsInContainer()
    {
        $this->instance('path', $this->path());
        $this->instance('path.base', $this->basePath());
        $this->instance('path.config', $this->configPath());
        $this->instance('path.database', $this->databasePath());
        $this->instance('path.public', $this->publicPath());
        $this->instance('path.resources', $this->resourcePath());
        $this->instance('path.storage', $this->storagePath());

        $this->useBootstrapPath(value(function () {
            return is_dir($directory = $this->basePath('.laravel'))
                        ? $directory
                        : $this->basePath('bootstrap');
        }));

        $this->useLangPath(value(function () {
            return is_dir($directory = $this->resourcePath('lang'))
                        ? $directory
                        : $this->basePath('lang');
        }));
    }

    /**
     * Get the path to the application "app" directory.
     *
     * @param  string  $path
     * @return string
     */
    public function path($path = '')
    {
        return $this->joinPaths($this->appPath ?: $this->basePath('app'), $path);
    }

    /**
     * Set the application directory.
     *
     * @param  string  $path
     * @return $this
     */
    public function useAppPath($path)
    {
        $this->appPath = $path;

        $this->instance('path', $path);

        return $this;
    }

    /**
     * Get the base path of the Laravel installation.
     *
     * @param  string  $path
     * @return string
     */
    public function basePath($path = '')
    {
        return $this->joinPaths($this->basePath, $path);
    }

    /**
     * Get the path to the bootstrap directory.
     *
     * @param  string  $path
     * @return string
     */
    public function bootstrapPath($path = '')
    {
        return $this->joinPaths($this->bootstrapPath, $path);
    }

    /**
     * Set the bootstrap file directory.
     *
     * @param  string  $path
     * @return $this
     */
    public function useBootstrapPath($path)
    {
        $this->bootstrapPath = $path;

        $this->instance('path.bootstrap', $path);

        return $this;
    }

    /**
     * Get the path to the application configuration files.
     *
     * @param  string  $path
     * @return string
     */
    public function configPath($path = '')
    {
        return $this->joinPaths($this->configPath ?: $this->basePath('config'), $path);
    }

    /**
     * Set the configuration directory.
     *
     * @param  string  $path
     * @return $this
     */
    public function useConfigPath($path)
    {
        $this->configPath = $path;

        $this->instance('path.config', $path);

        return $this;
    }

    /**
     * Get the path to the database directory.
     *
     * @param  string  $path
     * @return string
     */
    public function databasePath($path = '')
    {
        return $this->joinPaths($this->databasePath ?: $this->basePath('database'), $path);
    }

    /**
     * Set the database directory.
     *
     * @param  string  $path
     * @return $this
     */
    public function useDatabasePath($path)
    {
        $this->databasePath = $path;

        $this->instance('path.database', $path);

        return $this;
    }

    /**
     * Get the path to the language files.
     *
     * @param  string  $path
     * @return string
     */
    public function langPath($path = '')
    {
        return $this->joinPaths($this->langPath, $path);
    }

    /**
     * Set the language file directory.
     *
     * @param  string  $path
     * @return $this
     */
    public function useLangPath($path)
    {
        $this->langPath = $path;

        $this->instance('path.lang', $path);

        return $this;
    }

    /**
     * Get the path to the public / web directory.
     *
     * @param  string  $path
     * @return string
     */
    public function publicPath($path = '')
    {
        return $this->joinPaths($this->publicPath ?: $this->basePath('public'), $path);
    }

    /**
     * Set the public / web directory.
     *
     * @param  string  $path
     * @return $this
     */
    public function usePublicPath($path)
    {
        $this->publicPath = $path;

        $this->instance('path.public', $path);

        return $this;
    }

    /**
     * Get the path to the storage directory.
     *
     * @param  string  $path
     * @return string
     */
    public function storagePath($path = '')
    {
        return $this->joinPaths($this->storagePath ?: $this->basePath('storage'), $path);
    }

    /**
     * Set the storage directory.
     *
     * @param  string  $path
     * @return $this
     */
    public function useStoragePath($path)
    {
        $this->storagePath = $path;

        $this->instance('path.storage', $path);

        return $this;
    }

    /**
     * Get the path to the resources directory.
     *
     * @param  string  $path
     * @return string
     */
    public function resourcePath($path = '')
    {
        return $this->joinPaths($this->basePath('resources'), $path);
    }

    /**
     * Get the path to the views directory.
     *
     * This method returns the first configured path in the array of view paths.
     *
     * @param  string  $path
     * @return string
     */
    public function viewPath($path = '')
    {
        $viewPath = rtrim($this['config']->get('view.paths')[0], DIRECTORY_SEPARATOR);

        return $this->joinPaths($viewPath, $path);
    }

    /**
     * Join the given paths together.
     *
     * @param  string  $basePath
     * @param  string  $path
     * @return string
     */
    public function joinPaths($basePath, $path = '')
    {
        return $basePath.($path != '' ? DIRECTORY_SEPARATOR.ltrim($path, DIRECTORY_SEPARATOR) : '');
    }

    /**
     * Get the path to the environment file directory.
     *
     * @return string
     */
    public function environmentPath()
    {
        return $this->environmentPath ?: $this->basePath;
    }

    /**
     * Set the directory for the environment file.
     *
     * @param  string  $path
     * @return $this
     */
    public function useEnvironmentPath($path)
    {
        $this->environmentPath = $path;

        return $this;
    }

    /**
     * Set the environment file to be loaded during bootstrapping.
     *
     * @param  string  $file
     * @return $this
     */
    public function loadEnvironmentFrom($file)
    {
        $this->environmentFile = $file;

        return $this;
    }

    /**
     * Get the environment file the application is using.
     *
     * @return string
     */
    public function environmentFile()
    {
        return $this->environmentFile ?: '.env';
    }

    /**
     * Get the fully qualified path to the environment file.
     *
     * @return string
     */
    public function environmentFilePath()
    {
        return $this->environmentPath().DIRECTORY_SEPARATOR.$this->environmentFile();
    }

    /**
     * Get or check the current application environment.
     *
     * @param  string|array  ...$environments
     * @return string|bool
     */
    public function environment(...$environments)
    {
        if (count($environments) > 0) {
            $patterns = is_array($environments[0]) ? $environments[0] : $environments;

            return Str::is($patterns, $this['env']);
        }

        return $this['env'];
    }

    /**
     * Determine if the application is in the local environment.
     *
     * @return bool
     */
    public function isLocal()
    {
        return $this['env'] === 'local';
    }

    /**
     * Determine if the application is in the production environment.
     *
     * @return bool
     */
    public function isProduction()
    {
        return $this['env'] === 'production';
    }

    /**
     * Detect the application's current environment.
     *
     * @param  \Closure  $callback
     * @return string
     */
    public function detectEnvironment(Closure $callback)
    {
        $args = $_SERVER['argv'] ?? null;

        return $this['env'] = (new EnvironmentDetector)->detect($callback, $args);
    }

    /**
     * Determine if the application is running in the console.
     *
     * @return bool
     */
    public function runningInConsole()
    {
        if ($this->isRunningInConsole === null) {
            $this->isRunningInConsole = Env::get('APP_RUNNING_IN_CONSOLE') ?? (\PHP_SAPI === 'cli' || \PHP_SAPI === 'phpdbg');
        }

        return $this->isRunningInConsole;
    }

    /**
     * Determine if the application is running unit tests.
     *
     * @return bool
     */
    public function runningUnitTests()
    {
        return $this->bound('env') && $this['env'] === 'testing';
    }

    /**
     * Determine if the application is running with debug mode enabled.
     *
     * @return bool
     */
    public function hasDebugModeEnabled()
    {
        return (bool) $this['config']->get('app.debug');
    }

    /**
     * Register all of the configured providers.
     *
     * @return void
     */
    public function registerConfiguredProviders()
    {
        $providers = Collection::make($this->make('config')->get('app.providers'))
                        ->partition(fn ($provider) => str_starts_with($provider, 'Illuminate\\'));

        $providers->splice(1, 0, [$this->make(PackageManifest::class)->providers()]);

        (new ProviderRepository($this, new Filesystem, $this->getCachedServicesPath()))
                    ->load($providers->collapse()->toArray());
    }

    /**
     * Register a service provider with the application.
     *
     * @param  \Illuminate\Support\ServiceProvider|string  $provider
     * @param  bool  $force
     * @return \Illuminate\Support\ServiceProvider
     */
    public function register($provider, $force = false)
    {
        if (($registered = $this->getProvider($provider)) && ! $force) {
            return $registered;
        }

        // If the given "provider" is a string, we will resolve it, passing in the
        // application instance automatically for the developer. This is simply
        // a more convenient way of specifying your service provider classes.
        if (is_string($provider)) {
            $provider = $this->resolveProvider($provider);
        }

        $provider->register();

        // If there are bindings / singletons set as properties on the provider we
        // will spin through them and register them with the application, which
        // serves as a convenience layer while registering a lot of bindings.
        if (property_exists($provider, 'bindings')) {
            foreach ($provider->bindings as $key => $value) {
                $this->bind($key, $value);
            }
        }

        if (property_exists($provider, 'singletons')) {
            foreach ($provider->singletons as $key => $value) {
                $key = is_int($key) ? $value : $key;

                $this->singleton($key, $value);
            }
        }

        $this->markAsRegistered($provider);

        // If the application has already booted, we will call this boot method on
        // the provider class so it has an opportunity to do its boot logic and
        // will be ready for any usage by this developer's application logic.
        if ($this->isBooted()) {
            $this->bootProvider($provider);
        }

        return $provider;
    }

    /**
     * Get the registered service provider instance if it exists.
     *
     * @param  \Illuminate\Support\ServiceProvider|string  $provider
     * @return \Illuminate\Support\ServiceProvider|null
     */
    public function getProvider($provider)
    {
        return array_values($this->getProviders($provider))[0] ?? null;
    }

    /**
     * Get the registered service provider instances if any exist.
     *
     * @param  \Illuminate\Support\ServiceProvider|string  $provider
     * @return array
     */
    public function getProviders($provider)
    {
        $name = is_string($provider) ? $provider : get_class($provider);

        return Arr::where($this->serviceProviders, fn ($value) => $value instanceof $name);
    }

    /**
     * Resolve a service provider instance from the class name.
     *
     * @param  string  $provider
     * @return \Illuminate\Support\ServiceProvider
     */
    public function resolveProvider($provider)
    {
        return new $provider($this);
    }

    /**
     * Mark the given provider as registered.
     *
     * @param  \Illuminate\Support\ServiceProvider  $provider
     * @return void
     */
    protected function markAsRegistered($provider)
    {
        $this->serviceProviders[] = $provider;

        $this->loadedProviders[get_class($provider)] = true;
    }

    /**
     * Load and boot all of the remaining deferred providers.
     *
     * @return void
     */
    public function loadDeferredProviders()
    {
        // We will simply spin through each of the deferred providers and register each
        // one and boot them if the application has booted. This should make each of
        // the remaining services available to this application for immediate use.
        foreach ($this->deferredServices as $service => $provider) {
            $this->loadDeferredProvider($service);
        }

        $this->deferredServices = [];
    }

    /**
     * Load the provider for a deferred service.
     *
     * @param  string  $service
     * @return void
     */
    public function loadDeferredProvider($service)
    {
        if (! $this->isDeferredService($service)) {
            return;
        }

        $provider = $this->deferredServices[$service];

        // If the service provider has not already been loaded and registered we can
        // register it with the application and remove the service from this list
        // of deferred services, since it will already be loaded on subsequent.
        if (! isset($this->loadedProviders[$provider])) {
            $this->registerDeferredProvider($provider, $service);
        }
    }

    /**
     * Register a deferred provider and service.
     *
     * @param  string  $provider
     * @param  string|null  $service
     * @return void
     */
    public function registerDeferredProvider($provider, $service = null)
    {
        // Once the provider that provides the deferred service has been registered we
        // will remove it from our local list of the deferred services with related
        // providers so that this container does not try to resolve it out again.
        if ($service) {
            unset($this->deferredServices[$service]);
        }

        $this->register($instance = new $provider($this));

        if (! $this->isBooted()) {
            $this->booting(function () use ($instance) {
                $this->bootProvider($instance);
            });
        }
    }

    /**
     * Resolve the given type from the container.
     *
     * @param  string  $abstract
     * @param  array  $parameters
     * @return mixed
     */
    public function make($abstract, array $parameters = [])
    {
        $this->loadDeferredProviderIfNeeded($abstract = $this->getAlias($abstract));

        return parent::make($abstract, $parameters);
    }

    /**
     * Resolve the given type from the container.
     *
     * @param  string  $abstract
     * @param  array  $parameters
     * @param  bool  $raiseEvents
     * @return mixed
     */
    protected function resolve($abstract, $parameters = [], $raiseEvents = true)
    {
        $this->loadDeferredProviderIfNeeded($abstract = $this->getAlias($abstract));

        return parent::resolve($abstract, $parameters, $raiseEvents);
    }

    /**
     * Load the deferred provider if the given type is a deferred service and the instance has not been loaded.
     *
     * @param  string  $abstract
     * @return void
     */
    protected function loadDeferredProviderIfNeeded($abstract)
    {
        if ($this->isDeferredService($abstract) && ! isset($this->instances[$abstract])) {
            $this->loadDeferredProvider($abstract);
        }
    }

    /**
     * Determine if the given abstract type has been bound.
     *
     * @param  string  $abstract
     * @return bool
     */
    public function bound($abstract)
    {
        return $this->isDeferredService($abstract) || parent::bound($abstract);
    }

    /**
     * Determine if the application has booted.
     *
     * @return bool
     */
    public function isBooted()
    {
        return $this->booted;
    }

    /**
     * Boot the application's service providers.
     *
     * @return void
     */
    public function boot()
    {
        if ($this->isBooted()) {
            return;
        }

        // Once the application has booted we will also fire some "booted" callbacks
        // for any listeners that need to do work after this initial booting gets
        // finished. This is useful when ordering the boot-up processes we run.
        $this->fireAppCallbacks($this->bootingCallbacks);

        array_walk($this->serviceProviders, function ($p) {
            $this->bootProvider($p);
        });

        $this->booted = true;

        $this->fireAppCallbacks($this->bootedCallbacks);
    }

    /**
     * Boot the given service provider.
     *
     * @param  \Illuminate\Support\ServiceProvider  $provider
     * @return void
     */
    protected function bootProvider(ServiceProvider $provider)
    {
        $provider->callBootingCallbacks();

        if (method_exists($provider, 'boot')) {
            $this->call([$provider, 'boot']);
        }

        $provider->callBootedCallbacks();
    }

    /**
     * Register a new boot listener.
     *
     * @param  callable  $callback
     * @return void
     */
    public function booting($callback)
    {
        $this->bootingCallbacks[] = $callback;
    }

    /**
     * Register a new "booted" listener.
     *
     * @param  callable  $callback
     * @return void
     */
    public function booted($callback)
    {
        $this->bootedCallbacks[] = $callback;

        if ($this->isBooted()) {
            $callback($this);
        }
    }

    /**
     * Call the booting callbacks for the application.
     *
     * @param  callable[]  $callbacks
     * @return void
     */
    protected function fireAppCallbacks(array &$callbacks)
    {
        $index = 0;

        while ($index < count($callbacks)) {
            $callbacks[$index]($this);

            $index++;
        }
    }

    /**
     * {@inheritdoc}
     *
     * @return \Symfony\Component\HttpFoundation\Response
     */
    public function handle(SymfonyRequest $request, int $type = self::MAIN_REQUEST, bool $catch = true): SymfonyResponse
    {
        return $this[HttpKernelContract::class]->handle(Request::createFromBase($request));
    }

    /**
     * Determine if middleware has been disabled for the application.
     *
     * @return bool
     */
    public function shouldSkipMiddleware()
    {
        return $this->bound('middleware.disable') &&
               $this->make('middleware.disable') === true;
    }

    /**
     * Get the path to the cached services.php file.
     *
     * @return string
     */
    public function getCachedServicesPath()
    {
        return $this->normalizeCachePath('APP_SERVICES_CACHE', 'cache/services.php');
    }

    /**
     * Get the path to the cached packages.php file.
     *
     * @return string
     */
    public function getCachedPackagesPath()
    {
        return $this->normalizeCachePath('APP_PACKAGES_CACHE', 'cache/packages.php');
    }

    /**
     * Determine if the application configuration is cached.
     *
     * @return bool
     */
    public function configurationIsCached()
    {
        return is_file($this->getCachedConfigPath());
    }

    /**
     * Get the path to the configuration cache file.
     *
     * @return string
     */
    public function getCachedConfigPath()
    {
        return $this->normalizeCachePath('APP_CONFIG_CACHE', 'cache/config.php');
    }

    /**
     * Determine if the application routes are cached.
     *
     * @return bool
     */
    public function routesAreCached()
    {
        return $this['files']->exists($this->getCachedRoutesPath());
    }

    /**
     * Get the path to the routes cache file.
     *
     * @return string
     */
    public function getCachedRoutesPath()
    {
        return $this->normalizeCachePath('APP_ROUTES_CACHE', 'cache/routes-v7.php');
    }

    /**
     * Determine if the application events are cached.
     *
     * @return bool
     */
    public function eventsAreCached()
    {
        return $this['files']->exists($this->getCachedEventsPath());
    }

    /**
     * Get the path to the events cache file.
     *
     * @return string
     */
    public function getCachedEventsPath()
    {
        return $this->normalizeCachePath('APP_EVENTS_CACHE', 'cache/events.php');
    }

    /**
     * Normalize a relative or absolute path to a cache file.
     *
     * @param  string  $key
     * @param  string  $default
     * @return string
     */
    protected function normalizeCachePath($key, $default)
    {
        if (is_null($env = Env::get($key))) {
            return $this->bootstrapPath($default);
        }

        return Str::startsWith($env, $this->absoluteCachePathPrefixes)
                ? $env
                : $this->basePath($env);
    }

    /**
     * Add new prefix to list of absolute path prefixes.
     *
     * @param  string  $prefix
     * @return $this
     */
    public function addAbsoluteCachePathPrefix($prefix)
    {
        $this->absoluteCachePathPrefixes[] = $prefix;

        return $this;
    }

    /**
     * Get an instance of the maintenance mode manager implementation.
     *
     * @return \Illuminate\Contracts\Foundation\MaintenanceMode
     */
    public function maintenanceMode()
    {
        return $this->make(MaintenanceModeContract::class);
    }

    /**
     * Determine if the application is currently down for maintenance.
     *
     * @return bool
     */
    public function isDownForMaintenance()
    {
        return $this->maintenanceMode()->active();
    }

    /**
     * Throw an HttpException with the given data.
     *
     * @param  int  $code
     * @param  string  $message
     * @param  array  $headers
     * @return never
     *
     * @throws \Symfony\Component\HttpKernel\Exception\HttpException
     * @throws \Symfony\Component\HttpKernel\Exception\NotFoundHttpException
     */
    public function abort($code, $message = '', array $headers = [])
    {
        if ($code == 404) {
            throw new NotFoundHttpException($message, null, 0, $headers);
        }

        throw new HttpException($code, $message, null, $headers);
    }

    /**
     * Register a terminating callback with the application.
     *
     * @param  callable|string  $callback
     * @return $this
     */
    public function terminating($callback)
    {
        $this->terminatingCallbacks[] = $callback;

        return $this;
    }

    /**
     * Terminate the application.
     *
     * @return void
     */
    public function terminate()
    {
        $index = 0;

        while ($index < count($this->terminatingCallbacks)) {
            $this->call($this->terminatingCallbacks[$index]);

            $index++;
        }
    }

    /**
     * Get the service providers that have been loaded.
     *
     * @return array
     */
    public function getLoadedProviders()
    {
        return $this->loadedProviders;
    }

    /**
     * Determine if the given service provider is loaded.
     *
     * @param  string  $provider
     * @return bool
     */
    public function providerIsLoaded(string $provider)
    {
        return isset($this->loadedProviders[$provider]);
    }

    /**
     * Get the application's deferred services.
     *
     * @return array
     */
    public function getDeferredServices()
    {
        return $this->deferredServices;
    }

    /**
     * Set the application's deferred services.
     *
     * @param  array  $services
     * @return void
     */
    public function setDeferredServices(array $services)
    {
        $this->deferredServices = $services;
    }

    /**
     * Add an array of services to the application's deferred services.
     *
     * @param  array  $services
     * @return void
     */
    public function addDeferredServices(array $services)
    {
        $this->deferredServices = array_merge($this->deferredServices, $services);
    }

    /**
     * Determine if the given service is a deferred service.
     *
     * @param  string  $service
     * @return bool
     */
    public function isDeferredService($service)
    {
        return isset($this->deferredServices[$service]);
    }

    /**
     * Configure the real-time facade namespace.
     *
     * @param  string  $namespace
     * @return void
     */
    public function provideFacades($namespace)
    {
        AliasLoader::setFacadeNamespace($namespace);
    }

    /**
     * Get the current application locale.
     *
     * @return string
     */
    public function getLocale()
    {
        return $this['config']->get('app.locale');
    }

    /**
     * Get the current application locale.
     *
     * @return string
     */
    public function currentLocale()
    {
        return $this->getLocale();
    }

    /**
     * Get the current application fallback locale.
     *
     * @return string
     */
    public function getFallbackLocale()
    {
        return $this['config']->get('app.fallback_locale');
    }

    /**
     * Set the current application locale.
     *
     * @param  string  $locale
     * @return void
     */
    public function setLocale($locale)
    {
        $this['config']->set('app.locale', $locale);

        $this['translator']->setLocale($locale);

        $this['events']->dispatch(new LocaleUpdated($locale));
    }

    /**
     * Set the current application fallback locale.
     *
     * @param  string  $fallbackLocale
     * @return void
     */
    public function setFallbackLocale($fallbackLocale)
    {
        $this['config']->set('app.fallback_locale', $fallbackLocale);

        $this['translator']->setFallback($fallbackLocale);
    }

    /**
     * Determine if the application locale is the given locale.
     *
     * @param  string  $locale
     * @return bool
     */
    public function isLocale($locale)
    {
        return $this->getLocale() == $locale;
    }

    /**
     * Register the core class aliases in the container.
     *
     * @return void
     */
    public function registerCoreContainerAliases()
    {
        foreach ([
            'app' => [self::class, \Illuminate\Contracts\Container\Container::class, \Illuminate\Contracts\Foundation\Application::class, \Psr\Container\ContainerInterface::class],
            'auth' => [\Illuminate\Auth\AuthManager::class, \Illuminate\Contracts\Auth\Factory::class],
            'auth.driver' => [\Illuminate\Contracts\Auth\Guard::class],
            'blade.compiler' => [\Illuminate\View\Compilers\BladeCompiler::class],
            'cache' => [\Illuminate\Cache\CacheManager::class, \Illuminate\Contracts\Cache\Factory::class],
            'cache.store' => [\Illuminate\Cache\Repository::class, \Illuminate\Contracts\Cache\Repository::class, \Psr\SimpleCache\CacheInterface::class],
            'cache.psr6' => [\Symfony\Component\Cache\Adapter\Psr16Adapter::class, \Symfony\Component\Cache\Adapter\AdapterInterface::class, \Psr\Cache\CacheItemPoolInterface::class],
            'config' => [\Illuminate\Config\Repository::class, \Illuminate\Contracts\Config\Repository::class],
            'cookie' => [\Illuminate\Cookie\CookieJar::class, \Illuminate\Contracts\Cookie\Factory::class, \Illuminate\Contracts\Cookie\QueueingFactory::class],
            'db' => [\Illuminate\Database\DatabaseManager::class, \Illuminate\Database\ConnectionResolverInterface::class],
            'db.connection' => [\Illuminate\Database\Connection::class, \Illuminate\Database\ConnectionInterface::class],
            'db.schema' => [\Illuminate\Database\Schema\Builder::class],
            'encrypter' => [\Illuminate\Encryption\Encrypter::class, \Illuminate\Contracts\Encryption\Encrypter::class, \Illuminate\Contracts\Encryption\StringEncrypter::class],
            'events' => [\Illuminate\Events\Dispatcher::class, \Illuminate\Contracts\Events\Dispatcher::class],
            'files' => [\Illuminate\Filesystem\Filesystem::class],
            'filesystem' => [\Illuminate\Filesystem\FilesystemManager::class, \Illuminate\Contracts\Filesystem\Factory::class],
            'filesystem.disk' => [\Illuminate\Contracts\Filesystem\Filesystem::class],
            'filesystem.cloud' => [\Illuminate\Contracts\Filesystem\Cloud::class],
            'hash' => [\Illuminate\Hashing\HashManager::class],
            'hash.driver' => [\Illuminate\Contracts\Hashing\Hasher::class],
            'translator' => [\Illuminate\Translation\Translator::class, \Illuminate\Contracts\Translation\Translator::class],
            'log' => [\Illuminate\Log\LogManager::class, \Psr\Log\LoggerInterface::class],
            'mail.manager' => [\Illuminate\Mail\MailManager::class, \Illuminate\Contracts\Mail\Factory::class],
            'mailer' => [\Illuminate\Mail\Mailer::class, \Illuminate\Contracts\Mail\Mailer::class, \Illuminate\Contracts\Mail\MailQueue::class],
            'auth.password' => [\Illuminate\Auth\Passwords\PasswordBrokerManager::class, \Illuminate\Contracts\Auth\PasswordBrokerFactory::class],
            'auth.password.broker' => [\Illuminate\Auth\Passwords\PasswordBroker::class, \Illuminate\Contracts\Auth\PasswordBroker::class],
            'queue' => [\Illuminate\Queue\QueueManager::class, \Illuminate\Contracts\Queue\Factory::class, \Illuminate\Contracts\Queue\Monitor::class],
            'queue.connection' => [\Illuminate\Contracts\Queue\Queue::class],
            'queue.failer' => [\Illuminate\Queue\Failed\FailedJobProviderInterface::class],
            'redirect' => [\Illuminate\Routing\Redirector::class],
            'redis' => [\Illuminate\Redis\RedisManager::class, \Illuminate\Contracts\Redis\Factory::class],
            'redis.connection' => [\Illuminate\Redis\Connections\Connection::class, \Illuminate\Contracts\Redis\Connection::class],
            'request' => [\Illuminate\Http\Request::class, \Symfony\Component\HttpFoundation\Request::class],
            'router' => [\Illuminate\Routing\Router::class, \Illuminate\Contracts\Routing\Registrar::class, \Illuminate\Contracts\Routing\BindingRegistrar::class],
            'session' => [\Illuminate\Session\SessionManager::class],
            'session.store' => [\Illuminate\Session\Store::class, \Illuminate\Contracts\Session\Session::class],
            'url' => [\Illuminate\Routing\UrlGenerator::class, \Illuminate\Contracts\Routing\UrlGenerator::class],
            'validator' => [\Illuminate\Validation\Factory::class, \Illuminate\Contracts\Validation\Factory::class],
            'view' => [\Illuminate\View\Factory::class, \Illuminate\Contracts\View\Factory::class],
        ] as $key => $aliases) {
            foreach ($aliases as $alias) {
                $this->alias($key, $alias);
            }
        }
    }

    /**
     * Flush the container of all bindings and resolved instances.
     *
     * @return void
     */
    public function flush()
    {
        parent::flush();

        $this->buildStack = [];
        $this->loadedProviders = [];
        $this->bootedCallbacks = [];
        $this->bootingCallbacks = [];
        $this->deferredServices = [];
        $this->reboundCallbacks = [];
        $this->serviceProviders = [];
        $this->resolvingCallbacks = [];
        $this->terminatingCallbacks = [];
        $this->beforeResolvingCallbacks = [];
        $this->afterResolvingCallbacks = [];
        $this->globalBeforeResolvingCallbacks = [];
        $this->globalResolvingCallbacks = [];
        $this->globalAfterResolvingCallbacks = [];
    }

    /**
     * Get the application namespace.
     *
     * @return string
     *
     * @throws \RuntimeException
     */
    public function getNamespace()
    {
        if (! is_null($this->namespace)) {
            return $this->namespace;
        }

        $composer = json_decode(file_get_contents($this->basePath('composer.json')), true);

        foreach ((array) data_get($composer, 'autoload.psr-4') as $namespace => $path) {
            foreach ((array) $path as $pathChoice) {
                if (realpath($this->path()) === realpath($this->basePath($pathChoice))) {
                    return $this->namespace = $namespace;
                }
            }
        }

        throw new RuntimeException('Unable to detect application namespace.');
    }
}<|MERGE_RESOLUTION|>--- conflicted
+++ resolved
@@ -38,11 +38,7 @@
      *
      * @var string
      */
-<<<<<<< HEAD
-    const VERSION = '10.17.0';
-=======
-    const VERSION = '9.52.14';
->>>>>>> 5366a903
+    const VERSION = '10.17.1';
 
     /**
      * The base path for the Laravel installation.
