--- conflicted
+++ resolved
@@ -33,11 +33,7 @@
      *
      * @var string
      */
-<<<<<<< HEAD
-    const VERSION = '7.22.1';
-=======
-    const VERSION = '6.18.29';
->>>>>>> af46da97
+    const VERSION = '7.22.2';
 
     /**
      * The base path for the Laravel installation.
