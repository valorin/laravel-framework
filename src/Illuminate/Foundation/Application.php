--- conflicted
+++ resolved
@@ -35,11 +35,7 @@
      *
      * @var string
      */
-<<<<<<< HEAD
-    const VERSION = '9.1.0';
-=======
-    const VERSION = '8.83.2';
->>>>>>> b91b3b5b
+    const VERSION = '9.2.0';
 
     /**
      * The base path for the Laravel installation.
