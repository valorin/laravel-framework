--- conflicted
+++ resolved
@@ -29,11 +29,7 @@
      *
      * @var string
      */
-<<<<<<< HEAD
     const VERSION = '5.9-dev';
-=======
-    const VERSION = '5.8.22';
->>>>>>> f0448d4d
 
     /**
      * The base path for the Laravel installation.
