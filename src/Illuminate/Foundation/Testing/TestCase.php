<?php

namespace Illuminate\Foundation\Testing;

<<<<<<< HEAD
use Carbon\CarbonImmutable;
use Illuminate\Console\Application as Artisan;
use Illuminate\Contracts\Console\Kernel;
use Illuminate\Database\Eloquent\Model;
use Illuminate\Foundation\Application;
use Illuminate\Foundation\Bootstrap\HandleExceptions;
use Illuminate\Foundation\Bootstrap\RegisterProviders;
use Illuminate\Foundation\Console\AboutCommand;
use Illuminate\Foundation\Http\Middleware\ConvertEmptyStringsToNull;
use Illuminate\Foundation\Http\Middleware\TrimStrings;
use Illuminate\Queue\Queue;
use Illuminate\Support\Carbon;
use Illuminate\Support\Facades\Facade;
use Illuminate\Support\Facades\ParallelTesting;
use Illuminate\Support\Once;
use Illuminate\Support\Sleep;
use Illuminate\Support\Str;
use Illuminate\View\Component;
use Mockery;
use Mockery\Exception\InvalidCountException;
=======
>>>>>>> 1d0f0021
use PHPUnit\Framework\TestCase as BaseTestCase;
use Throwable;

abstract class TestCase extends BaseTestCase
{
    use Concerns\InteractsWithContainer,
        Concerns\MakesHttpRequests,
        Concerns\InteractsWithAuthentication,
        Concerns\InteractsWithConsole,
        Concerns\InteractsWithDatabase,
        Concerns\InteractsWithDeprecationHandling,
        Concerns\InteractsWithExceptionHandling,
        Concerns\InteractsWithSession,
        Concerns\InteractsWithTime,
        Concerns\InteractsWithTestCaseLifecycle,
        Concerns\InteractsWithViews;

    /**
     * Creates the application.
     *
     * @return \Illuminate\Foundation\Application
     */
    public function createApplication()
    {
        $app = require Application::inferBasePath().'/bootstrap/app.php';

        $app->make(Kernel::class)->bootstrap();

        return $app;
    }

    /**
     * Setup the test environment.
     *
     * @return void
     */
    protected function setUp(): void
    {
        static::$latestResponse = null;

        $this->setUpTheTestEnvironment();
    }

    /**
     * Refresh the application instance.
     *
     * @return void
     */
    protected function refreshApplication()
    {
        $this->app = $this->createApplication();
    }

    /**
<<<<<<< HEAD
     * Boot the testing helper traits.
     *
     * @return array
     */
    protected function setUpTraits()
    {
        $uses = array_flip(class_uses_recursive(static::class));

        if (isset($uses[RefreshDatabase::class])) {
            $this->refreshDatabase();
        }

        if (isset($uses[DatabaseMigrations::class])) {
            $this->runDatabaseMigrations();
        }

        if (isset($uses[DatabaseTruncation::class])) {
            $this->truncateDatabaseTables();
        }

        if (isset($uses[DatabaseTransactions::class])) {
            $this->beginDatabaseTransaction();
        }

        if (isset($uses[WithoutMiddleware::class])) {
            $this->disableMiddlewareForAllTests();
        }

        if (isset($uses[WithFaker::class])) {
            $this->setUpFaker();
        }

        foreach ($uses as $trait) {
            if (method_exists($this, $method = 'setUp'.class_basename($trait))) {
                $this->{$method}();
            }

            if (method_exists($this, $method = 'tearDown'.class_basename($trait))) {
                $this->beforeApplicationDestroyed(fn () => $this->{$method}());
            }
        }

        return $uses;
    }

    /**
=======
>>>>>>> 1d0f0021
     * {@inheritdoc}
     */
    protected function transformException(Throwable $error): Throwable
    {
        $response = static::$latestResponse ?? null;

        if (! is_null($response)) {
            $response->transformNotSuccessfulException($error);
        }

        return $error;
    }

    /**
     * Clean up the testing environment before the next test.
     *
     * @return void
     *
     * @throws \Mockery\Exception\InvalidCountException
     */
    protected function tearDown(): void
    {
<<<<<<< HEAD
        if ($this->app) {
            $this->callBeforeApplicationDestroyedCallbacks();

            ParallelTesting::callTearDownTestCaseCallbacks($this);

            $this->app->flush();

            $this->app = null;
        }

        $this->setUpHasRun = false;

        if (property_exists($this, 'serverVariables')) {
            $this->serverVariables = [];
        }

        if (property_exists($this, 'defaultHeaders')) {
            $this->defaultHeaders = [];
        }

        if (class_exists('Mockery')) {
            if ($container = Mockery::getContainer()) {
                $this->addToAssertionCount($container->mockery_getExpectationCount());
            }

            try {
                Mockery::close();
            } catch (InvalidCountException $e) {
                if (! Str::contains($e->getMethodName(), ['doWrite', 'askQuestion'])) {
                    throw $e;
                }
            }
        }

        if (class_exists(Carbon::class)) {
            Carbon::setTestNow();
        }

        if (class_exists(CarbonImmutable::class)) {
            CarbonImmutable::setTestNow();
        }

        $this->afterApplicationCreatedCallbacks = [];
        $this->beforeApplicationDestroyedCallbacks = [];

        $this->originalExceptionHandler = null;
        $this->originalDeprecationHandler = null;

        AboutCommand::flushState();
        Artisan::forgetBootstrappers();
        Component::flushCache();
        Component::forgetComponentsResolver();
        Component::forgetFactory();
        ConvertEmptyStringsToNull::flushState();
        HandleExceptions::flushState();
        Once::flush();
        Queue::createPayloadUsing(null);
        RegisterProviders::flushState();
        Sleep::fake(false);
        TrimStrings::flushState();

        if ($this->callbackException) {
            throw $this->callbackException;
        }
=======
        $this->tearDownTheTestEnvironment();
>>>>>>> 1d0f0021
    }

    /**
     * Clean up the testing environment before the next test case.
     *
     * @return void
     */
    public static function tearDownAfterClass(): void
    {
        static::$latestResponse = null;

        static::tearDownAfterClassUsingTestCase();
    }
}<|MERGE_RESOLUTION|>--- conflicted
+++ resolved
@@ -2,29 +2,8 @@
 
 namespace Illuminate\Foundation\Testing;
 
-<<<<<<< HEAD
-use Carbon\CarbonImmutable;
-use Illuminate\Console\Application as Artisan;
 use Illuminate\Contracts\Console\Kernel;
-use Illuminate\Database\Eloquent\Model;
 use Illuminate\Foundation\Application;
-use Illuminate\Foundation\Bootstrap\HandleExceptions;
-use Illuminate\Foundation\Bootstrap\RegisterProviders;
-use Illuminate\Foundation\Console\AboutCommand;
-use Illuminate\Foundation\Http\Middleware\ConvertEmptyStringsToNull;
-use Illuminate\Foundation\Http\Middleware\TrimStrings;
-use Illuminate\Queue\Queue;
-use Illuminate\Support\Carbon;
-use Illuminate\Support\Facades\Facade;
-use Illuminate\Support\Facades\ParallelTesting;
-use Illuminate\Support\Once;
-use Illuminate\Support\Sleep;
-use Illuminate\Support\Str;
-use Illuminate\View\Component;
-use Mockery;
-use Mockery\Exception\InvalidCountException;
-=======
->>>>>>> 1d0f0021
 use PHPUnit\Framework\TestCase as BaseTestCase;
 use Throwable;
 
@@ -79,55 +58,6 @@
     }
 
     /**
-<<<<<<< HEAD
-     * Boot the testing helper traits.
-     *
-     * @return array
-     */
-    protected function setUpTraits()
-    {
-        $uses = array_flip(class_uses_recursive(static::class));
-
-        if (isset($uses[RefreshDatabase::class])) {
-            $this->refreshDatabase();
-        }
-
-        if (isset($uses[DatabaseMigrations::class])) {
-            $this->runDatabaseMigrations();
-        }
-
-        if (isset($uses[DatabaseTruncation::class])) {
-            $this->truncateDatabaseTables();
-        }
-
-        if (isset($uses[DatabaseTransactions::class])) {
-            $this->beginDatabaseTransaction();
-        }
-
-        if (isset($uses[WithoutMiddleware::class])) {
-            $this->disableMiddlewareForAllTests();
-        }
-
-        if (isset($uses[WithFaker::class])) {
-            $this->setUpFaker();
-        }
-
-        foreach ($uses as $trait) {
-            if (method_exists($this, $method = 'setUp'.class_basename($trait))) {
-                $this->{$method}();
-            }
-
-            if (method_exists($this, $method = 'tearDown'.class_basename($trait))) {
-                $this->beforeApplicationDestroyed(fn () => $this->{$method}());
-            }
-        }
-
-        return $uses;
-    }
-
-    /**
-=======
->>>>>>> 1d0f0021
      * {@inheritdoc}
      */
     protected function transformException(Throwable $error): Throwable
@@ -150,74 +80,7 @@
      */
     protected function tearDown(): void
     {
-<<<<<<< HEAD
-        if ($this->app) {
-            $this->callBeforeApplicationDestroyedCallbacks();
-
-            ParallelTesting::callTearDownTestCaseCallbacks($this);
-
-            $this->app->flush();
-
-            $this->app = null;
-        }
-
-        $this->setUpHasRun = false;
-
-        if (property_exists($this, 'serverVariables')) {
-            $this->serverVariables = [];
-        }
-
-        if (property_exists($this, 'defaultHeaders')) {
-            $this->defaultHeaders = [];
-        }
-
-        if (class_exists('Mockery')) {
-            if ($container = Mockery::getContainer()) {
-                $this->addToAssertionCount($container->mockery_getExpectationCount());
-            }
-
-            try {
-                Mockery::close();
-            } catch (InvalidCountException $e) {
-                if (! Str::contains($e->getMethodName(), ['doWrite', 'askQuestion'])) {
-                    throw $e;
-                }
-            }
-        }
-
-        if (class_exists(Carbon::class)) {
-            Carbon::setTestNow();
-        }
-
-        if (class_exists(CarbonImmutable::class)) {
-            CarbonImmutable::setTestNow();
-        }
-
-        $this->afterApplicationCreatedCallbacks = [];
-        $this->beforeApplicationDestroyedCallbacks = [];
-
-        $this->originalExceptionHandler = null;
-        $this->originalDeprecationHandler = null;
-
-        AboutCommand::flushState();
-        Artisan::forgetBootstrappers();
-        Component::flushCache();
-        Component::forgetComponentsResolver();
-        Component::forgetFactory();
-        ConvertEmptyStringsToNull::flushState();
-        HandleExceptions::flushState();
-        Once::flush();
-        Queue::createPayloadUsing(null);
-        RegisterProviders::flushState();
-        Sleep::fake(false);
-        TrimStrings::flushState();
-
-        if ($this->callbackException) {
-            throw $this->callbackException;
-        }
-=======
         $this->tearDownTheTestEnvironment();
->>>>>>> 1d0f0021
     }
 
     /**
