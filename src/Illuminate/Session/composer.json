{
    "name": "illuminate/session",
    "description": "The Illuminate Session package.",
    "license": "MIT",
    "homepage": "https://laravel.com",
    "support": {
        "issues": "https://github.com/laravel/framework/issues",
        "source": "https://github.com/laravel/framework"
    },
    "authors": [
        {
            "name": "Taylor Otwell",
            "email": "taylor@laravel.com"
        }
    ],
    "require": {
        "php": "^8.2",
        "ext-ctype": "*",
        "ext-session": "*",
<<<<<<< HEAD
        "illuminate/collections": "^12.0",
        "illuminate/contracts": "^12.0",
        "illuminate/filesystem": "^12.0",
        "illuminate/support": "^12.0",
        "symfony/finder": "^7.0",
        "symfony/http-foundation": "^7.0"
=======
        "illuminate/collections": "^11.0",
        "illuminate/contracts": "^11.0",
        "illuminate/filesystem": "^11.0",
        "illuminate/support": "^11.0",
        "symfony/finder": "^7.0.3",
        "symfony/http-foundation": "^7.0.3"
>>>>>>> 7db7ea95
    },
    "autoload": {
        "psr-4": {
            "Illuminate\\Session\\": ""
        }
    },
    "extra": {
        "branch-alias": {
            "dev-master": "12.x-dev"
        }
    },
    "suggest": {
        "illuminate/console": "Required to use the session:table command (^12.0)."
    },
    "config": {
        "sort-packages": true
    },
    "minimum-stability": "dev"
}<|MERGE_RESOLUTION|>--- conflicted
+++ resolved
@@ -17,21 +17,12 @@
         "php": "^8.2",
         "ext-ctype": "*",
         "ext-session": "*",
-<<<<<<< HEAD
         "illuminate/collections": "^12.0",
         "illuminate/contracts": "^12.0",
         "illuminate/filesystem": "^12.0",
         "illuminate/support": "^12.0",
-        "symfony/finder": "^7.0",
-        "symfony/http-foundation": "^7.0"
-=======
-        "illuminate/collections": "^11.0",
-        "illuminate/contracts": "^11.0",
-        "illuminate/filesystem": "^11.0",
-        "illuminate/support": "^11.0",
         "symfony/finder": "^7.0.3",
         "symfony/http-foundation": "^7.0.3"
->>>>>>> 7db7ea95
     },
     "autoload": {
         "psr-4": {
