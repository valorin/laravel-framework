--- conflicted
+++ resolved
@@ -16,19 +16,11 @@
     "require": {
         "php": "^7.2",
         "ext-json": "*",
-<<<<<<< HEAD
         "illuminate/contracts": "^7.0",
         "illuminate/filesystem": "^7.0",
         "illuminate/support": "^7.0",
-        "symfony/finder": "^4.3",
-        "symfony/http-foundation": "^4.3"
-=======
-        "illuminate/contracts": "^6.0",
-        "illuminate/filesystem": "^6.0",
-        "illuminate/support": "^6.0",
         "symfony/finder": "^4.3.4",
         "symfony/http-foundation": "^4.3.4"
->>>>>>> 000ed7b6
     },
     "autoload": {
         "psr-4": {
