{
    "name": "illuminate/session",
    "description": "The Illuminate Session package.",
    "license": "MIT",
    "homepage": "https://laravel.com",
    "support": {
        "issues": "https://github.com/laravel/framework/issues",
        "source": "https://github.com/laravel/framework"
    },
    "authors": [
        {
            "name": "Taylor Otwell",
            "email": "taylor@laravel.com"
        }
    ],
    "require": {
<<<<<<< HEAD
        "php": "^7.3",
=======
        "php": "^7.2.5|^8.0",
>>>>>>> e5603f26
        "ext-json": "*",
        "illuminate/collections": "^8.0",
        "illuminate/contracts": "^8.0",
        "illuminate/filesystem": "^8.0",
        "illuminate/support": "^8.0",
        "symfony/finder": "^5.1",
        "symfony/http-foundation": "^5.1"
    },
    "autoload": {
        "psr-4": {
            "Illuminate\\Session\\": ""
        }
    },
    "extra": {
        "branch-alias": {
            "dev-master": "8.x-dev"
        }
    },
    "suggest": {
        "illuminate/console": "Required to use the session:table command (^8.0)."
    },
    "config": {
        "sort-packages": true
    },
    "minimum-stability": "dev"
}<|MERGE_RESOLUTION|>--- conflicted
+++ resolved
@@ -14,11 +14,7 @@
         }
     ],
     "require": {
-<<<<<<< HEAD
-        "php": "^7.3",
-=======
-        "php": "^7.2.5|^8.0",
->>>>>>> e5603f26
+        "php": "^7.3|^8.0",
         "ext-json": "*",
         "illuminate/collections": "^8.0",
         "illuminate/contracts": "^8.0",
