<?php

namespace Illuminate\Process;

use Closure;
use Illuminate\Process\Exceptions\ProcessTimedOutException;
use Illuminate\Support\Collection;
use Illuminate\Support\Str;
use Illuminate\Support\Traits\Conditionable;
use LogicException;
use RuntimeException;
use Symfony\Component\Process\Exception\ProcessTimedOutException as SymfonyTimeoutException;
use Symfony\Component\Process\Process;

class PendingProcess
{
    use Conditionable;

    /**
     * The process factory instance.
     *
     * @var \Illuminate\Process\Factory
     */
    protected $factory;

    /**
     * The command to invoke the process.
     *
     * @var array<array-key, string>|string|null
     */
    public $command;

    /**
     * The working directory of the process.
     *
     * @var string|null
     */
    public $path;

    /**
     * The maximum number of seconds the process may run.
     *
     * @var int|null
     */
    public $timeout = 60;

    /**
     * The maximum number of seconds the process may go without returning output.
     *
     * @var int
     */
    public $idleTimeout;

    /**
     * The additional environment variables for the process.
     *
     * @var array
     */
    public $environment = [];

    /**
     * The standard input data that should be piped into the command.
     *
     * @var string|int|float|bool|resource|\Traversable|null
     */
    public $input;

    /**
     * Indicates whether output should be disabled for the process.
     *
     * @var bool
     */
    public $quietly = false;

    /**
     * Indicates if TTY mode should be enabled.
     *
     * @var bool
     */
    public $tty = false;

    /**
     * The options that will be passed to "proc_open".
     *
     * @var array
     */
    public $options = [];

    /**
     * The registered fake handler callbacks.
     *
     * @var array
     */
    protected $fakeHandlers = [];

    /**
     * Create a new pending process instance.
     *
     * @param  \Illuminate\Process\Factory  $factory
     * @return void
     */
    public function __construct(Factory $factory)
    {
        $this->factory = $factory;
    }

    /**
     * Specify the command that will invoke the process.
     *
     * @param  array<array-key, string>|string  $command
     * @return $this
     */
    public function command(array|string $command)
    {
        $this->command = $command;

        return $this;
    }

    /**
     * Specify the working directory of the process.
     *
     * @param  string  $path
     * @return $this
     */
    public function path(string $path)
    {
        $this->path = $path;

        return $this;
    }

    /**
     * Specify the maximum number of seconds the process may run.
     *
     * @param  int  $timeout
     * @return $this
     */
    public function timeout(int $timeout)
    {
        $this->timeout = $timeout;

        return $this;
    }

    /**
     * Specify the maximum number of seconds a process may go without returning output.
     *
     * @param  int  $timeout
     * @return $this
     */
    public function idleTimeout(int $timeout)
    {
        $this->idleTimeout = $timeout;

        return $this;
    }

    /**
     * Indicate that the process may run forever without timing out.
     *
     * @return $this
     */
    public function forever()
    {
        $this->timeout = null;

        return $this;
    }

    /**
     * Set the additional environment variables for the process.
     *
     * @param  array  $environment
     * @return $this
     */
    public function env(array $environment)
    {
        $this->environment = $environment;

        return $this;
    }

    /**
     * Set the standard input that should be provided when invoking the process.
     *
     * @param  \Traversable|resource|string|int|float|bool|null  $input
     * @return $this
     */
    public function input($input)
    {
        $this->input = $input;

        return $this;
    }

    /**
     * Disable output for the process.
     *
     * @return $this
     */
    public function quietly()
    {
        $this->quietly = true;

        return $this;
    }

    /**
     * Enable TTY mode for the process.
     *
     * @param  bool  $tty
     * @return $this
     */
    public function tty(bool $tty = true)
    {
        $this->tty = $tty;

        return $this;
    }

    /**
     * Set the "proc_open" options that should be used when invoking the process.
     *
     * @param  array  $options
     * @return $this
     */
    public function options(array $options)
    {
        $this->options = $options;

        return $this;
    }

    /**
     * Run the process.
     *
     * @param  array<array-key, string>|string|null  $command
     * @param  callable|null  $output
     * @return \Illuminate\Contracts\Process\ProcessResult
     *
     * @throws \Illuminate\Process\Exceptions\ProcessTimedOutException
     * @throws \RuntimeException
     */
    public function run(array|string|null $command = null, ?callable $output = null)
    {
        $this->command = $command ?: $this->command;

        try {
            $process = $this->toSymfonyProcess($command);

            if ($fake = $this->fakeFor($command = $process->getCommandline())) {
                return tap($this->resolveSynchronousFake($command, $fake), function ($result) {
                    $this->factory->recordIfRecording($this, $result);
                });
            } elseif ($this->factory->isRecording() && $this->factory->preventingStrayProcesses()) {
                throw new RuntimeException('Attempted process ['.$command.'] without a matching fake.');
            }

            return new ProcessResult(tap($process)->run($output));
        } catch (SymfonyTimeoutException $e) {
            throw new ProcessTimedOutException($e, new ProcessResult($process));
        }
    }

    /**
     * Start the process in the background.
     *
     * @param  array<array-key, string>|string|null  $command
     * @param  callable|null  $output
     * @return \Illuminate\Process\InvokedProcess
     *
     * @throws \RuntimeException
     */
    public function start(array|string|null $command = null, ?callable $output = null)
    {
        $this->command = $command ?: $this->command;

        $process = $this->toSymfonyProcess($command);

        if ($fake = $this->fakeFor($command = $process->getCommandline())) {
            return tap($this->resolveAsynchronousFake($command, $output, $fake), function (FakeInvokedProcess $process) {
                $this->factory->recordIfRecording($this, $process->predictProcessResult());
            });
        } elseif ($this->factory->isRecording() && $this->factory->preventingStrayProcesses()) {
            throw new RuntimeException('Attempted process ['.$command.'] without a matching fake.');
        }

        return new InvokedProcess(tap($process)->start($output));
    }

    /**
     * Get a Symfony Process instance from the current pending command.
     *
     * @param  array<array-key, string>|string|null  $command
     * @return \Symfony\Component\Process\Process
     */
    protected function toSymfonyProcess(array|string|null $command)
    {
        $command = $command ?? $this->command;

        $process = is_iterable($command)
                ? new Process($command, null, $this->environment)
                : Process::fromShellCommandline((string) $command, null, $this->environment);

        $process->setWorkingDirectory((string) ($this->path ?? getcwd()));
        $process->setTimeout($this->timeout);

        if ($this->idleTimeout) {
            $process->setIdleTimeout($this->idleTimeout);
        }

        if ($this->input) {
            $process->setInput($this->input);
        }

        if ($this->quietly) {
            $process->disableOutput();
        }

        if ($this->tty) {
            $process->setTty(true);
        }

        if (! empty($this->options)) {
            $process->setOptions($this->options);
        }

        return $process;
    }

    /**
     * Specify the fake process result handlers for the pending process.
     *
     * @param  array  $fakeHandlers
     * @return $this
     */
    public function withFakeHandlers(array $fakeHandlers)
    {
        $this->fakeHandlers = $fakeHandlers;

        return $this;
    }

    /**
     * Get the fake handler for the given command, if applicable.
     *
     * @param  string  $command
     * @return \Closure|null
     */
    protected function fakeFor(string $command)
    {
        return (new Collection($this->fakeHandlers))
<<<<<<< HEAD
                ->first(fn ($handler, $pattern) => Str::is($pattern, $command));
=======
            ->first(fn ($handler, $pattern) => $pattern === '*' || Str::is($pattern, $command));
>>>>>>> 066b740f
    }

    /**
     * Resolve the given fake handler for a synchronous process.
     *
     * @param  string  $command
     * @param  \Closure  $fake
     * @return mixed
     */
    protected function resolveSynchronousFake(string $command, Closure $fake)
    {
        $result = $fake($this);

        if (is_int($result)) {
            return (new FakeProcessResult(exitCode: $result))->withCommand($command);
        }

        if (is_string($result) || is_array($result)) {
            return (new FakeProcessResult(output: $result))->withCommand($command);
        }

        return match (true) {
            $result instanceof ProcessResult => $result,
            $result instanceof FakeProcessResult => $result->withCommand($command),
            $result instanceof FakeProcessDescription => $result->toProcessResult($command),
            $result instanceof FakeProcessSequence => $this->resolveSynchronousFake($command, fn () => $result()),
            $result instanceof \Throwable => throw $result,
            default => throw new LogicException('Unsupported synchronous process fake result provided.'),
        };
    }

    /**
     * Resolve the given fake handler for an asynchronous process.
     *
     * @param  string  $command
     * @param  callable|null  $output
     * @param  \Closure  $fake
     * @return \Illuminate\Process\FakeInvokedProcess
     *
     * @throw \LogicException
     */
    protected function resolveAsynchronousFake(string $command, ?callable $output, Closure $fake)
    {
        $result = $fake($this);

        if (is_string($result) || is_array($result)) {
            $result = new FakeProcessResult(output: $result);
        }

        if ($result instanceof ProcessResult) {
            return (new FakeInvokedProcess(
                $command,
                (new FakeProcessDescription)
                    ->replaceOutput($result->output())
                    ->replaceErrorOutput($result->errorOutput())
                    ->runsFor(iterations: 0)
                    ->exitCode($result->exitCode())
            ))->withOutputHandler($output);
        } elseif ($result instanceof FakeProcessResult) {
            return (new FakeInvokedProcess(
                $command,
                (new FakeProcessDescription)
                    ->replaceOutput($result->output())
                    ->replaceErrorOutput($result->errorOutput())
                    ->runsFor(iterations: 0)
                    ->exitCode($result->exitCode())
            ))->withOutputHandler($output);
        } elseif ($result instanceof FakeProcessDescription) {
            return (new FakeInvokedProcess($command, $result))->withOutputHandler($output);
        } elseif ($result instanceof FakeProcessSequence) {
            return $this->resolveAsynchronousFake($command, $output, fn () => $result());
        }

        throw new LogicException('Unsupported asynchronous process fake result provided.');
    }
}<|MERGE_RESOLUTION|>--- conflicted
+++ resolved
@@ -351,11 +351,7 @@
     protected function fakeFor(string $command)
     {
         return (new Collection($this->fakeHandlers))
-<<<<<<< HEAD
-                ->first(fn ($handler, $pattern) => Str::is($pattern, $command));
-=======
             ->first(fn ($handler, $pattern) => $pattern === '*' || Str::is($pattern, $command));
->>>>>>> 066b740f
     }
 
     /**
