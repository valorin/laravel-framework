--- conflicted
+++ resolved
@@ -275,18 +275,14 @@
      */
     protected function enqueueUsing($job, $payload, $queue, $delay, $callback)
     {
-<<<<<<< HEAD
         if ($this->shouldDispatchAfterCommit($job) &&
             $this->container->bound('db.transactions')) {
             return $this->container->make('db.transactions')->addCallback(
-                $callback
+                $callback($payload, $queue, $delay)
             );
         }
 
-        return $callback();
-=======
         return $callback($payload, $queue, $delay);
->>>>>>> 597d101f
     }
 
     /**
