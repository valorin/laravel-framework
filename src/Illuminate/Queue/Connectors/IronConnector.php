--- conflicted
+++ resolved
@@ -46,9 +46,6 @@
 
 		if (isset($config['host'])) $ironConfig['host'] = $config['host'];
 
-<<<<<<< HEAD
-		return new IronQueue(new IronMQ($ironConfig), $this->crypt, $this->request, $config['queue'], $config['encrypt']);
-=======
 		$iron = new IronMQ($ironConfig);
 
 		if (isset($config['ssl_verifypeer']))
@@ -56,8 +53,7 @@
 			$iron->ssl_verifypeer = $config['ssl_verifypeer'];
 		}
 
-		return new IronQueue($iron, $this->crypt, $this->request, $config['queue']);
->>>>>>> be50b2e7
+		return new IronQueue($iron, $this->crypt, $this->request, $config['queue'], $config['encrypt']);
 	}
 
 }