<?php

namespace Illuminate\Queue;

use IronMQ\IronMQ;
use Illuminate\Queue\Jobs\IronJob;
use Illuminate\Contracts\Queue\Queue as QueueContract;

class IronQueue extends Queue implements QueueContract
{
    /**
     * The IronMQ instance.
     *
     * @var \IronMQ\IronMQ
     */
    protected $iron;

    /**
     * The name of the default tube.
     *
     * @var string
     */
    protected $default;

    /**
     * Indicates if the messages should be encrypted.
     *
     * @var bool
     */
    protected $shouldEncrypt;

    /**
     * Create a new IronMQ queue instance.
     *
     * @param  \IronMQ\IronMQ  $iron
     * @param  string  $default
     * @param  bool  $shouldEncrypt
     * @return void
     */
    public function __construct(IronMQ $iron, $default, $shouldEncrypt = false)
    {
        $this->iron = $iron;
        $this->default = $default;
        $this->shouldEncrypt = $shouldEncrypt;
    }

    /**
     * Push a new job onto the queue.
     *
     * @param  string  $job
     * @param  mixed   $data
     * @param  string  $queue
     * @return mixed
     */
    public function push($job, $data = '', $queue = null)
    {
        return $this->pushRaw($this->createPayload($job, $data, $queue), $queue);
    }

    /**
     * Push a raw payload onto the queue.
     *
     * @param  string  $payload
     * @param  string  $queue
     * @param  array   $options
     * @return mixed
     */
    public function pushRaw($payload, $queue = null, array $options = [])
    {
        if ($this->shouldEncrypt) {
            $payload = $this->crypt->encrypt($payload);
        }

        return $this->iron->postMessage($this->getQueue($queue), $payload, $options)->id;
    }

    /**
     * Push a raw payload onto the queue after encrypting the payload.
     *
     * @param  string  $payload
     * @param  string  $queue
     * @param  int     $delay
     * @return mixed
     */
    public function recreate($payload, $queue = null, $delay)
    {
        $options = ['delay' => $this->getSeconds($delay)];

        return $this->pushRaw($payload, $queue, $options);
    }

    /**
     * Push a new job onto the queue after a delay.
     *
     * @param  \DateTime|int  $delay
     * @param  string  $job
     * @param  mixed   $data
     * @param  string  $queue
     * @return mixed
     */
    public function later($delay, $job, $data = '', $queue = null)
    {
        $delay = $this->getSeconds($delay);

        $payload = $this->createPayload($job, $data, $queue);

        return $this->pushRaw($payload, $queue, compact('delay'));
    }

    /**
     * Pop the next job off of the queue.
     *
     * @param  string  $queue
     * @return \Illuminate\Contracts\Queue\Job|null
     */
    public function pop($queue = null)
    {
        $queue = $this->getQueue($queue);

        $job = $this->iron->getMessage($queue);

        // If we were able to pop a message off of the queue, we will need to decrypt
        // the message body, as all Iron.io messages are encrypted, since the push
        // queues will be a security hazard to unsuspecting developers using it.
        if (! is_null($job)) {
            $job->body = $this->parseJobBody($job->body);

            return new IronJob($this->container, $this, $job);
        }
    }

    /**
     * Delete a message from the Iron queue.
     *
     * @param  string  $queue
     * @param  string  $id
<<<<<<< HEAD
     * @param  string  $reservationId
     * @return void
     */
    public function deleteMessage($queue, $id, $reservationId)
=======
     * @return void
     */
    public function deleteMessage($queue, $id)
    {
        $this->iron->deleteMessage($queue, $id);
    }

    /**
     * Marshal a push queue request and fire the job.
     *
     * @return \Illuminate\Http\Response
     *
     * @deprecated since version 5.1.
     */
    public function marshal()
    {
        $this->createPushedIronJob($this->marshalPushedJob())->fire();

        return new Response('OK');
    }

    /**
     * Marshal out the pushed job and payload.
     *
     * @return object
     */
    protected function marshalPushedJob()
    {
        $r = $this->request;

        $body = $this->parseJobBody($r->getContent());

        return (object) [
            'id' => $r->header('iron-message-id'), 'body' => $body, 'pushed' => true,
        ];
    }

    /**
     * Create a new IronJob for a pushed job.
     *
     * @param  object  $job
     * @return \Illuminate\Queue\Jobs\IronJob
     */
    protected function createPushedIronJob($job)
>>>>>>> 15152c01
    {
        $this->iron->deleteMessage($queue, $id, $reservationId);
    }

    /**
     * Create a payload string from the given job and data.
     *
     * @param  string  $job
     * @param  mixed   $data
     * @param  string  $queue
     * @return string
     */
    protected function createPayload($job, $data = '', $queue = null)
    {
        $payload = $this->setMeta(parent::createPayload($job, $data), 'attempts', 1);

        return $this->setMeta($payload, 'queue', $this->getQueue($queue));
    }

    /**
     * Parse the job body for firing.
     *
     * @param  string  $body
     * @return string
     */
    protected function parseJobBody($body)
    {
        return $this->shouldEncrypt ? $this->crypt->decrypt($body) : $body;
    }

    /**
     * Get the queue or return the default.
     *
     * @param  string|null  $queue
     * @return string
     */
    public function getQueue($queue)
    {
        return $queue ?: $this->default;
    }

    /**
     * Get the underlying IronMQ instance.
     *
     * @return \IronMQ\IronMQ
     */
    public function getIron()
    {
        return $this->iron;
    }
}<|MERGE_RESOLUTION|>--- conflicted
+++ resolved
@@ -134,59 +134,11 @@
      *
      * @param  string  $queue
      * @param  string  $id
-<<<<<<< HEAD
-     * @param  string  $reservationId
-     * @return void
-     */
-    public function deleteMessage($queue, $id, $reservationId)
-=======
      * @return void
      */
     public function deleteMessage($queue, $id)
     {
         $this->iron->deleteMessage($queue, $id);
-    }
-
-    /**
-     * Marshal a push queue request and fire the job.
-     *
-     * @return \Illuminate\Http\Response
-     *
-     * @deprecated since version 5.1.
-     */
-    public function marshal()
-    {
-        $this->createPushedIronJob($this->marshalPushedJob())->fire();
-
-        return new Response('OK');
-    }
-
-    /**
-     * Marshal out the pushed job and payload.
-     *
-     * @return object
-     */
-    protected function marshalPushedJob()
-    {
-        $r = $this->request;
-
-        $body = $this->parseJobBody($r->getContent());
-
-        return (object) [
-            'id' => $r->header('iron-message-id'), 'body' => $body, 'pushed' => true,
-        ];
-    }
-
-    /**
-     * Create a new IronJob for a pushed job.
-     *
-     * @param  object  $job
-     * @return \Illuminate\Queue\Jobs\IronJob
-     */
-    protected function createPushedIronJob($job)
->>>>>>> 15152c01
-    {
-        $this->iron->deleteMessage($queue, $id, $reservationId);
     }
 
     /**
