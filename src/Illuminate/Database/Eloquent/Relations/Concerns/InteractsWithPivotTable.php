<?php

namespace Illuminate\Database\Eloquent\Relations\Concerns;

use Illuminate\Database\Eloquent\Model;
use Illuminate\Database\Eloquent\Collection;
use Illuminate\Support\Collection as BaseCollection;

trait InteractsWithPivotTable
{
    /**
     * Toggles a model (or models) from the parent.
     *
     * Each existing model is detached, and non existing ones are attached.
     *
     * @param  mixed  $ids
     * @param  bool   $touch
     * @return array
     */
    public function toggle($ids, $touch = true)
    {
        $changes = [
            'attached' => [], 'detached' => [],
        ];

        $records = $this->formatRecordsList($this->parseIds($ids));

        // Next, we will determine which IDs should get removed from the join table by
        // checking which of the given ID/records is in the list of current records
        // and removing all of those rows from this "intermediate" joining table.
        $detach = array_values(array_intersect(
            $this->newPivotQuery()->pluck($this->relatedPivotKey)->all(),
            array_keys($records)
        ));

        if (count($detach) > 0) {
            $this->detach($detach, false);

            $changes['detached'] = $this->castKeys($detach);
        }

        // Finally, for all of the records which were not "detached", we'll attach the
        // records into the intermediate table. Then, we will add those attaches to
        // this change list and get ready to return these results to the callers.
        $attach = array_diff_key($records, array_flip($detach));

        if (count($attach) > 0) {
            $this->attach($attach, [], false);

            $changes['attached'] = array_keys($attach);
        }

        // Once we have finished attaching or detaching the records, we will see if we
        // have done any attaching or detaching, and if we have we will touch these
        // relationships if they are configured to touch on any database updates.
        if ($touch && (count($changes['attached']) ||
                       count($changes['detached']))) {
            $this->touchIfTouching();
        }

        return $changes;
    }

    /**
     * Sync the intermediate tables with a list of IDs without detaching.
     *
     * @param  \Illuminate\Database\Eloquent\Collection|array  $ids
     * @return array
     */
    public function syncWithoutDetaching($ids)
    {
        return $this->sync($ids, false);
    }

    /**
     * Sync the intermediate tables with a list of IDs or collection of models.
     *
     * @param  \Illuminate\Database\Eloquent\Collection|\Illuminate\Support\Collection|array  $ids
     * @param  bool   $detaching
     * @return array
     */
    public function sync($ids, $detaching = true)
    {
        $changes = [
            'attached' => [], 'detached' => [], 'updated' => [],
        ];

        // First we need to attach any of the associated models that are not currently
        // in this joining table. We'll spin through the given IDs, checking to see
        // if they exist in the array of current ones, and if not we will insert.
        $current = $this->newPivotQuery()->pluck(
            $this->relatedPivotKey
        )->all();

        $detach = array_diff($current, array_keys(
            $records = $this->formatRecordsList($this->parseIds($ids))
        ));

        // Next, we will take the differences of the currents and given IDs and detach
        // all of the entities that exist in the "current" array but are not in the
        // array of the new IDs given to the method which will complete the sync.
        if ($detaching && count($detach) > 0) {
            $this->detach($detach);

            $changes['detached'] = $this->castKeys($detach);
        }

        // Now we are finally ready to attach the new records. Note that we'll disable
        // touching until after the entire operation is complete so we don't fire a
        // ton of touch operations until we are totally done syncing the records.
        $changes = array_merge(
            $changes, $this->attachNew($records, $current, false)
        );

        // Once we have finished attaching or detaching the records, we will see if we
        // have done any attaching or detaching, and if we have we will touch these
        // relationships if they are configured to touch on any database updates.
        if (count($changes['attached']) ||
            count($changes['updated'])) {
            $this->touchIfTouching();
        }

        return $changes;
    }

    /**
     * Format the sync / toggle record list so that it is keyed by ID.
     *
     * @param  array  $records
     * @return array
     */
    protected function formatRecordsList(array $records)
    {
        return collect($records)->mapWithKeys(function ($attributes, $id) {
            if (! is_array($attributes)) {
                list($id, $attributes) = [$attributes, []];
            }

            return [$id => $attributes];
        })->all();
    }

    /**
     * Attach all of the records that aren't in the given current records.
     *
     * @param  array  $records
     * @param  array  $current
     * @param  bool   $touch
     * @return array
     */
    protected function attachNew(array $records, array $current, $touch = true)
    {
        $changes = ['attached' => [], 'updated' => []];

        foreach ($records as $id => $attributes) {
            // If the ID is not in the list of existing pivot IDs, we will insert a new pivot
            // record, otherwise, we will just update this existing record on this joining
            // table, so that the developers will easily update these records pain free.
            if (! in_array($id, $current)) {
                $this->attach($id, $attributes, $touch);

                $changes['attached'][] = $this->castKey($id);
            }

            // Now we'll try to update an existing pivot record with the attributes that were
            // given to the method. If the model is actually updated we will add it to the
            // list of updated pivot records so we return them back out to the consumer.
            elseif (count($attributes) > 0 &&
                $this->updateExistingPivot($id, $attributes, $touch)) {
                $changes['updated'][] = $this->castKey($id);
            }
        }

        return $changes;
    }

    /**
     * Update an existing pivot record on the table.
     *
     * @param  mixed  $id
     * @param  array  $attributes
     * @param  bool   $touch
     * @return int
     */
    public function updateExistingPivot($id, array $attributes, $touch = true)
    {
        if (in_array($this->updatedAt(), $this->pivotColumns)) {
            $attributes = $this->addTimestampsToAttachment($attributes, true);
        }

        $updated = $this->newPivotStatementForId($id)->update($attributes);

        if ($touch) {
            $this->touchIfTouching();
        }

        return $updated;
    }

    /**
     * Attach a model to the parent.
     *
     * @param  mixed  $id
     * @param  array  $attributes
     * @param  bool   $touch
     * @return void
     */
    public function attach($id, array $attributes = [], $touch = true)
    {
        // Here we will insert the attachment records into the pivot table. Once we have
        // inserted the records, we will touch the relationships if necessary and the
        // function will return. We can parse the IDs before inserting the records.
        $this->newPivotStatement()->insert($this->formatAttachRecords(
            $this->parseIds($id), $attributes
        ));

        if ($touch) {
            $this->touchIfTouching();
        }
    }

    /**
     * Create an array of records to insert into the pivot table.
     *
     * @param  array  $ids
     * @param  array  $attributes
     * @return array
     */
    protected function formatAttachRecords($ids, array $attributes)
    {
        $records = [];

        $hasTimestamps = ($this->hasPivotColumn($this->createdAt()) ||
                  $this->hasPivotColumn($this->updatedAt()));

        // To create the attachment records, we will simply spin through the IDs given
        // and create a new record to insert for each ID. Each ID may actually be a
        // key in the array, with extra attributes to be placed in other columns.
        $attributes = $this->using
                ? $this->newPivot()->forceFill($attributes)->getAttributes()
                : $attributes;

        foreach ($ids as $key => $value) {
            $records[] = $this->formatAttachRecord(
                $key, $value, $attributes, $hasTimestamps
            );
        }

        return $records;
    }

    /**
     * Create a full attachment record payload.
     *
     * @param  int    $key
     * @param  mixed  $value
     * @param  array  $attributes
     * @param  bool   $hasTimestamps
     * @return array
     */
    protected function formatAttachRecord($key, $value, $attributes, $hasTimestamps)
    {
        list($id, $attributes) = $this->extractAttachIdAndAttributes($key, $value, $attributes);

        return array_merge(
            $this->baseAttachRecord($id, $hasTimestamps), $attributes
        );
    }

    /**
     * Get the attach record ID and extra attributes.
     *
     * @param  mixed  $key
     * @param  mixed  $value
     * @param  array  $attributes
     * @return array
     */
    protected function extractAttachIdAndAttributes($key, $value, array $attributes)
    {
        return is_array($value)
                    ? [$key, array_merge($value, $attributes)]
                    : [$value, $attributes];
    }

    /**
     * Create a new pivot attachment record.
     *
     * @param  int   $id
     * @param  bool  $timed
     * @return array
     */
    protected function baseAttachRecord($id, $timed)
    {
        $record[$this->relatedPivotKey] = $id;

        $record[$this->foreignPivotKey] = $this->parent->getKey();

        // If the record needs to have creation and update timestamps, we will make
        // them by calling the parent model's "freshTimestamp" method which will
        // provide us with a fresh timestamp in this model's preferred format.
        if ($timed) {
            $record = $this->addTimestampsToAttachment($record);
        }

        return $record;
    }

    /**
     * Set the creation and update timestamps on an attach record.
     *
     * @param  array  $record
     * @param  bool   $exists
     * @return array
     */
    protected function addTimestampsToAttachment(array $record, $exists = false)
    {
        $fresh = $this->parent->freshTimestamp();

        if (! $exists && $this->hasPivotColumn($this->createdAt())) {
            $record[$this->createdAt()] = $fresh;
        }

        if ($this->hasPivotColumn($this->updatedAt())) {
            $record[$this->updatedAt()] = $fresh;
        }

        return $record;
    }

    /**
     * Determine whether the given column is defined as a pivot column.
     *
     * @param  string  $column
     * @return bool
     */
    protected function hasPivotColumn($column)
    {
        return in_array($column, $this->pivotColumns);
    }

    /**
     * Detach models from the relationship.
     *
     * @param  mixed  $ids
     * @param  bool  $touch
     * @return int
     */
    public function detach($ids = null, $touch = true)
    {
        $query = $this->newPivotQuery();

        // If associated IDs were passed to the method we will only delete those
        // associations, otherwise all of the association ties will be broken.
        // We'll return the numbers of affected rows when we do the deletes.
        if (! is_null($ids)) {
            $ids = $this->parseIds($ids);

            if (empty($ids)) {
                return 0;
            }

<<<<<<< HEAD
            $query->whereIn($this->relatedPivotKey, (array) $ids);
=======
            $query->whereIn($this->relatedKey, $ids);
>>>>>>> 7dd8d2d6
        }

        // Once we have all of the conditions set on the statement, we are ready
        // to run the delete on the pivot table. Then, if the touch parameter
        // is true, we will go ahead and touch all related models to sync.
        $results = $query->delete();

        if ($touch) {
            $this->touchIfTouching();
        }

        return $results;
    }

    /**
     * Create a new pivot model instance.
     *
     * @param  array  $attributes
     * @param  bool   $exists
     * @return \Illuminate\Database\Eloquent\Relations\Pivot
     */
    public function newPivot(array $attributes = [], $exists = false)
    {
        $pivot = $this->related->newPivot(
            $this->parent, $attributes, $this->table, $exists, $this->using
        );

        return $pivot->setPivotKeys($this->foreignPivotKey, $this->relatedPivotKey);
    }

    /**
     * Create a new existing pivot model instance.
     *
     * @param  array  $attributes
     * @return \Illuminate\Database\Eloquent\Relations\Pivot
     */
    public function newExistingPivot(array $attributes = [])
    {
        return $this->newPivot($attributes, true);
    }

    /**
     * Get a new plain query builder for the pivot table.
     *
     * @return \Illuminate\Database\Query\Builder
     */
    public function newPivotStatement()
    {
        return $this->query->getQuery()->newQuery()->from($this->table);
    }

    /**
     * Get a new pivot statement for a given "other" ID.
     *
     * @param  mixed  $id
     * @return \Illuminate\Database\Query\Builder
     */
    public function newPivotStatementForId($id)
    {
        return $this->newPivotQuery()->where($this->relatedPivotKey, $id);
    }

    /**
     * Create a new query builder for the pivot table.
     *
     * @return \Illuminate\Database\Query\Builder
     */
    protected function newPivotQuery()
    {
        $query = $this->newPivotStatement();

        foreach ($this->pivotWheres as $arguments) {
            call_user_func_array([$query, 'where'], $arguments);
        }

        foreach ($this->pivotWhereIns as $arguments) {
            call_user_func_array([$query, 'whereIn'], $arguments);
        }

        return $query->where($this->foreignPivotKey, $this->parent->getKey());
    }

    /**
     * Set the columns on the pivot table to retrieve.
     *
     * @param  array|mixed  $columns
     * @return $this
     */
    public function withPivot($columns)
    {
        $this->pivotColumns = array_merge(
            $this->pivotColumns, is_array($columns) ? $columns : func_get_args()
        );

        return $this;
    }

    /**
     * Get all of the IDs from the given mixed value.
     *
     * @param  mixed  $value
     * @return array
     */
    protected function parseIds($value)
    {
        if ($value instanceof Model) {
            return [$value->getKey()];
        }

        if ($value instanceof Collection) {
            return $value->modelKeys();
        }

        if ($value instanceof BaseCollection) {
            return $value->toArray();
        }

        return (array) $value;
    }

    /**
     * Cast the given keys to integers if they are numeric and string otherwise.
     *
     * @param  array  $keys
     * @return array
     */
    protected function castKeys(array $keys)
    {
        return (array) array_map(function ($v) {
            return $this->castKey($v);
        }, $keys);
    }

    /**
     * Cast the given key to an integer if it is numeric.
     *
     * @param  mixed  $key
     * @return mixed
     */
    protected function castKey($key)
    {
        return is_numeric($key) ? (int) $key : (string) $key;
    }
}<|MERGE_RESOLUTION|>--- conflicted
+++ resolved
@@ -359,11 +359,7 @@
                 return 0;
             }
 
-<<<<<<< HEAD
             $query->whereIn($this->relatedPivotKey, (array) $ids);
-=======
-            $query->whereIn($this->relatedKey, $ids);
->>>>>>> 7dd8d2d6
         }
 
         // Once we have all of the conditions set on the statement, we are ready
