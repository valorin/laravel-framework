--- conflicted
+++ resolved
@@ -60,17 +60,6 @@
           REDIS_CONFIGURE_OPTS: --enable-redis --enable-redis-igbinary --enable-redis-msgpack --enable-redis-lzf --with-liblzf --enable-redis-zstd --with-libzstd --enable-redis-lz4 --with-liblz4
           REDIS_LIBS: liblz4-dev, liblzf-dev, libzstd-dev
 
-<<<<<<< HEAD
-=======
-      - name: Set Minimum PHP 8.0 Versions
-        uses: nick-fields/retry@v2
-        with:
-          timeout_minutes: 5
-          max_attempts: 5
-          command: composer require guzzlehttp/guzzle:^7.2 --no-interaction --no-update
-        if: matrix.php >= 8
-
->>>>>>> 2641bc17
       - name: Set Minimum PHP 8.1 Versions
         uses: nick-fields/retry@v2
         with:
@@ -140,13 +129,8 @@
           tools: composer:v2
           coverage: none
 
-<<<<<<< HEAD
       - name: Set Minimum PHP 8.1 Versions
-        uses: nick-invision/retry@v1
-=======
-      - name: Set Minimum PHP 8.0 Versions
         uses: nick-fields/retry@v2
->>>>>>> 2641bc17
         with:
           timeout_minutes: 5
           max_attempts: 5
