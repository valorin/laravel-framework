--- conflicted
+++ resolved
@@ -512,6 +512,31 @@
         $this->assertEquals(['alter table "posts" add "note" nvarchar(255) null'], $getSql(new SqlServerGrammar));
     }
 
+    public function testRawColumn()
+    {
+        $getSql = function ($grammar) {
+            return $this->getBlueprint($grammar, 'posts', function ($table) {
+                $table->rawColumn('legacy_boolean', 'INT(1)')->nullable();
+            })->toSql();
+        };
+
+        $this->assertEquals([
+            'alter table `posts` add `legacy_boolean` INT(1) null',
+        ], $getSql(new MySqlGrammar));
+
+        $this->assertEquals([
+            'alter table "posts" add column "legacy_boolean" INT(1)',
+        ], $getSql(new SQLiteGrammar));
+
+        $this->assertEquals([
+            'alter table "posts" add column "legacy_boolean" INT(1) null',
+        ], $getSql(new PostgresGrammar));
+
+        $this->assertEquals([
+            'alter table "posts" add "legacy_boolean" INT(1) null',
+        ], $getSql(new SqlServerGrammar));
+    }
+
     public function testTableComment()
     {
         $getSql = function ($grammar) {
@@ -524,41 +549,7 @@
         $this->assertEquals(['comment on table "posts" is \'Look at my comment, it is amazing\''], $getSql(new PostgresGrammar));
     }
 
-<<<<<<< HEAD
     protected function getConnection(?Grammar $grammar = null)
-=======
-    public function testRawColumn()
-    {
-        $base = new Blueprint('posts', function ($table) {
-            $table->rawColumn('legacy_boolean', 'INT(1)')->nullable();
-        });
-
-        $connection = m::mock(Connection::class);
-
-        $blueprint = clone $base;
-        $this->assertEquals([
-            'alter table `posts` add `legacy_boolean` INT(1) null',
-        ], $blueprint->toSql($connection, new MySqlGrammar));
-
-        $blueprint = clone $base;
-        $connection->shouldReceive('getServerVersion')->andReturn('3.35');
-        $this->assertEquals([
-            'alter table "posts" add column "legacy_boolean" INT(1)',
-        ], $blueprint->toSql($connection, new SQLiteGrammar));
-
-        $blueprint = clone $base;
-        $this->assertEquals([
-            'alter table "posts" add column "legacy_boolean" INT(1) null',
-        ], $blueprint->toSql($connection, new PostgresGrammar));
-
-        $blueprint = clone $base;
-        $this->assertEquals([
-            'alter table "posts" add "legacy_boolean" INT(1) null',
-        ], $blueprint->toSql($connection, new SqlServerGrammar));
-    }
-
-    public function testTableComment()
->>>>>>> 6b983275
     {
         $grammar ??= new MySqlGrammar;
 
