--- conflicted
+++ resolved
@@ -51,8 +51,6 @@
         $this->assertTrue($this->db->connection()->getSchemaBuilder()->hasColumn('table1', 'name'));
     }
 
-<<<<<<< HEAD
-=======
     public function testHasColumnAndIndexWithPrefixIndexDisabled()
     {
         $this->db->addConnection([
@@ -62,12 +60,12 @@
             'prefix_indexes' => false,
         ]);
 
-        $this->db->connection()->getSchemaBuilder()->create('table1', function (Blueprint $table) {
+        $this->schemaBuilder()->create('table1', function (Blueprint $table) {
             $table->integer('id');
             $table->string('name')->index();
         });
 
-        $this->assertTrue($this->db->connection()->getSchemaBuilder()->hasIndex('table1', 'table1_name_index'));
+        $this->assertTrue($this->schemaBuilder()->hasIndex('table1', 'table1_name_index'));
     }
 
     public function testHasColumnAndIndexWithPrefixIndexEnabled()
@@ -79,15 +77,14 @@
             'prefix_indexes' => true,
         ]);
 
-        $this->db->connection()->getSchemaBuilder()->create('table1', function (Blueprint $table) {
+        $this->schemaBuilder()->create('table1', function (Blueprint $table) {
             $table->integer('id');
             $table->string('name')->index();
         });
 
-        $this->assertTrue($this->db->connection()->getSchemaBuilder()->hasIndex('table1', 'example_table1_name_index'));
+        $this->assertTrue($this->schemaBuilder()->hasIndex('table1', 'example_table1_name_index'));
     }
 
->>>>>>> 3bbb50ea
     public function testDropColumnWithTablePrefix()
     {
         $this->db->connection()->setTablePrefix('test_');
