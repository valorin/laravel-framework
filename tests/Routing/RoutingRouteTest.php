--- conflicted
+++ resolved
@@ -313,11 +313,7 @@
     {
         unset($_SERVER['__test.route_inject']);
         $router = $this->getRouter();
-<<<<<<< HEAD
-        $router->get('foo/{var}/{bar?}/{baz?}', function (stdClass $foo, $var, $bar = null, stdClass $baz = null) {
-=======
         $router->get('foo/{var}/{bar?}/{baz?}', function (stdClass $foo, $var, $bar = 'test', stdClass $baz = null) {
->>>>>>> c3369aa0
             $_SERVER['__test.route_inject'] = func_get_args();
 
             return 'hello';
@@ -325,13 +321,8 @@
         $this->assertEquals('hello', $router->dispatch(Request::create('foo/bar', 'GET'))->getContent());
         $this->assertInstanceOf('stdClass', $_SERVER['__test.route_inject'][0]);
         $this->assertEquals('bar', $_SERVER['__test.route_inject'][1]);
-<<<<<<< HEAD
-        $this->assertEquals(null, $_SERVER['__test.route_inject'][2]);
-        $this->assertEquals(null, $_SERVER['__test.route_inject'][3]);
-=======
         $this->assertEquals('test', $_SERVER['__test.route_inject'][2]);
-        $this->assertInstanceOf('stdClass', $_SERVER['__test.route_inject'][3]);
->>>>>>> c3369aa0
+        $this->assertNull($_SERVER['__test.route_inject'][3]);
         $this->assertArrayHasKey(3, $_SERVER['__test.route_inject']);
         unset($_SERVER['__test.route_inject']);
     }
