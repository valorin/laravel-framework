<?php

namespace Illuminate\Tests\Integration\Concurrency;

use Exception;
use Illuminate\Concurrency\ProcessDriver;
use Illuminate\Foundation\Application;
use Illuminate\Process\Factory as ProcessFactory;
use Illuminate\Support\Facades\Concurrency;
use Orchestra\Testbench\TestCase;
use PHPUnit\Framework\Attributes\RequiresOperatingSystem;

#[RequiresOperatingSystem('Linux|DAR')]
class ConcurrencyTest extends TestCase
{
    protected function setUp(): void
    {
        $this->defineCacheRoutes(<<<PHP
<?php
use Illuminate\Support\Facades\Concurrency;
use Illuminate\Support\Facades\Route;

Route::any('/concurrency', function () {
    return Concurrency::run([
        fn () => 1 + 1,
        fn () => 2 + 2,
    ]);
});
PHP);

        parent::setUp();
    }

    public function testWorkCanBeDistributed()
    {
        $response = $this->get('concurrency')
            ->assertOk();

        [$first, $second] = $response->original;

        $this->assertEquals(2, $first);
        $this->assertEquals(4, $second);
    }

    public function testRunHandlerProcessErrorCode()
    {
        $this->expectException(Exception::class);
        $app = new Application(__DIR__);
        $processDriver = new ProcessDriver($app->make(ProcessFactory::class));
        $processDriver->run([
            fn () => exit(1),
        ]);
    }

<<<<<<< HEAD
    public function testOutputIsMappedToArrayInput()
    {
        $input = [
            'first' => fn () => 1 + 1,
            'second' => fn () => 2 + 2,
        ];

        $processOutput = Concurrency::driver('process')->run($input);

        $this->assertIsArray($processOutput);
        $this->assertArrayHasKey('first', $processOutput);
        $this->assertArrayHasKey('second', $processOutput);

        $syncOutput = Concurrency::driver('sync')->run($input);

        $this->assertIsArray($syncOutput);
        $this->assertArrayHasKey('first', $syncOutput);
        $this->assertArrayHasKey('second', $syncOutput);

        /** As of now, the spatie/fork package is not included by default.
         * $forkOutput = Concurrency::driver('fork')->run([
         * 'first' => fn() => 1 + 1,
         * 'second' => fn() => 2 + 2,
         * ]);.
         *
         * $this->assertIsArray($forkOutput);
         * $this->assertArrayHasKey('first', $forkOutput);
         * $this->assertArrayHasKey('second', $forkOutput);
         * $this->assertEquals(2, $forkOutput['first']);
         * $this->assertEquals(4, $forkOutput['second']);
         */
=======
    public function testRunHandlerProcessErrorWithDefaultExceptionWithoutParam()
    {
        $this->expectException(Exception::class);
        $this->expectExceptionMessage('This is a different exception');

        Concurrency::run([
            fn () => throw new Exception(
                'This is a different exception',
            ),
        ]);
    }

    public function testRunHandlerProcessErrorWithCustomExceptionWithoutParam()
    {
        $this->expectException(ExceptionWithoutParam::class);
        $this->expectExceptionMessage('Test');
        Concurrency::run([
            fn () => throw new ExceptionWithoutParam('Test'),
        ]);
    }

    public function testRunHandlerProcessErrorWithCustomExceptionWithParam()
    {
        $this->expectException(ExceptionWithParam::class);
        $this->expectExceptionMessage('API request to https://api.example.com failed with status 400 Bad Request');
        Concurrency::run([
            fn () => throw new ExceptionWithParam(
                'https://api.example.com',
                400,
                'Bad Request',
                'Invalid payload'
            ),
        ]);
    }
}

class ExceptionWithoutParam extends Exception
{
}

class ExceptionWithParam extends Exception
{
    public function __construct(
        public string $uri,
        public int $statusCode,
        public string $reason,
        public string|array $responseBody = '',
    ) {
        parent::__construct("API request to {$uri} failed with status $statusCode $reason");
>>>>>>> 9de75259
    }
}<|MERGE_RESOLUTION|>--- conflicted
+++ resolved
@@ -52,7 +52,6 @@
         ]);
     }
 
-<<<<<<< HEAD
     public function testOutputIsMappedToArrayInput()
     {
         $input = [
@@ -84,7 +83,8 @@
          * $this->assertEquals(2, $forkOutput['first']);
          * $this->assertEquals(4, $forkOutput['second']);
          */
-=======
+    }
+
     public function testRunHandlerProcessErrorWithDefaultExceptionWithoutParam()
     {
         $this->expectException(Exception::class);
@@ -134,6 +134,5 @@
         public string|array $responseBody = '',
     ) {
         parent::__construct("API request to {$uri} failed with status $statusCode $reason");
->>>>>>> 9de75259
     }
 }