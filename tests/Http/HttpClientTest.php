--- conflicted
+++ resolved
@@ -1226,7 +1226,6 @@
         $this->factory->get('https://example.com');
     }
 
-<<<<<<< HEAD
     public function testRequestExceptionIsThrownWhenRetriesExhausted()
     {
         $this->factory->fake([
@@ -1579,7 +1578,7 @@
 
         $this->factory->get('https://laravel.com');
     }
-=======
+
     public function testItCanAddAuthorizationHeaderIntoRequestUsingBeforeSendingCallback()
     {
         $this->factory->fake();
@@ -1601,5 +1600,4 @@
                 $request->hasHeader('Authorization', 'Bearer GET /json HTTP/1.1');
         });
     }
->>>>>>> 2af23149
 }