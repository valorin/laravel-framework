{
    "name": "laravel/framework",
    "description": "The Laravel Framework.",
    "keywords": ["framework", "laravel"],
    "license": "MIT",
    "homepage": "https://laravel.com",
    "support": {
        "issues": "https://github.com/laravel/framework/issues",
        "source": "https://github.com/laravel/framework"
    },
    "authors": [
        {
            "name": "Taylor Otwell",
            "email": "taylor@laravel.com"
        }
    ],
    "require": {
        "php": "^7.2.5|^8.0",
        "ext-json": "*",
        "ext-mbstring": "*",
        "ext-openssl": "*",
        "doctrine/inflector": "^1.4|^2.0",
        "dragonmantank/cron-expression": "^2.3.1",
        "egulias/email-validator": "^2.1.10",
        "league/commonmark": "^1.3",
        "league/flysystem": "^1.1",
        "monolog/monolog": "^2.0",
        "nesbot/carbon": "^2.31",
        "opis/closure": "^3.6",
        "psr/container": "^1.0",
        "psr/simple-cache": "^1.0",
        "ramsey/uuid": "^3.7|^4.0",
        "swiftmailer/swiftmailer": "^6.0",
        "symfony/console": "^5.0",
        "symfony/error-handler": "^5.0",
        "symfony/finder": "^5.0",
        "symfony/http-foundation": "^5.0",
        "symfony/http-kernel": "^5.0",
        "symfony/mime": "^5.0",
        "symfony/polyfill-php73": "^1.17",
        "symfony/process": "^5.0",
        "symfony/routing": "^5.0",
        "symfony/var-dumper": "^5.0",
        "tijsverkoyen/css-to-inline-styles": "^2.2.2",
        "vlucas/phpdotenv": "^4.0",
        "voku/portable-ascii": "^1.4.8"
    },
    "replace": {
        "illuminate/auth": "self.version",
        "illuminate/broadcasting": "self.version",
        "illuminate/bus": "self.version",
        "illuminate/cache": "self.version",
        "illuminate/config": "self.version",
        "illuminate/console": "self.version",
        "illuminate/container": "self.version",
        "illuminate/contracts": "self.version",
        "illuminate/cookie": "self.version",
        "illuminate/database": "self.version",
        "illuminate/encryption": "self.version",
        "illuminate/events": "self.version",
        "illuminate/filesystem": "self.version",
        "illuminate/hashing": "self.version",
        "illuminate/http": "self.version",
        "illuminate/log": "self.version",
        "illuminate/mail": "self.version",
        "illuminate/notifications": "self.version",
        "illuminate/pagination": "self.version",
        "illuminate/pipeline": "self.version",
        "illuminate/queue": "self.version",
        "illuminate/redis": "self.version",
        "illuminate/routing": "self.version",
        "illuminate/session": "self.version",
        "illuminate/support": "self.version",
        "illuminate/testing": "self.version",
        "illuminate/translation": "self.version",
        "illuminate/validation": "self.version",
        "illuminate/view": "self.version"
    },
    "require-dev": {
        "aws/aws-sdk-php": "^3.0",
        "doctrine/dbal": "^2.6",
        "filp/whoops": "^2.8",
        "guzzlehttp/guzzle": "^6.3.1|^7.0.1",
        "league/flysystem-cached-adapter": "^1.0",
        "mockery/mockery": "~1.3.3|^1.4.2",
        "moontoast/math": "^1.1",
<<<<<<< HEAD
        "orchestra/testbench-core": "^5.0",
=======
        "orchestra/testbench-core": "^4.8",
>>>>>>> 897a4713
        "pda/pheanstalk": "^4.0",
        "phpunit/phpunit": "^8.4|^9.3.3",
        "predis/predis": "^1.1.1",
        "symfony/cache": "^5.0"
    },
    "provide": {
        "psr/container-implementation": "1.0"
    },
    "conflict": {
        "tightenco/collect": "<5.5.33"
    },
    "autoload": {
        "files": [
            "src/Illuminate/Foundation/helpers.php",
            "src/Illuminate/Support/helpers.php"
        ],
        "psr-4": {
            "Illuminate\\": "src/Illuminate/"
        }
    },
    "autoload-dev": {
        "files": [
            "tests/Database/stubs/MigrationCreatorFakeMigration.php"
        ],
        "psr-4": {
            "Illuminate\\Tests\\": "tests/"
        }
    },
    "extra": {
        "branch-alias": {
            "dev-master": "7.x-dev"
        }
    },
    "suggest": {
        "ext-ftp": "Required to use the Flysystem FTP driver.",
        "ext-gd": "Required to use Illuminate\\Http\\Testing\\FileFactory::image().",
        "ext-memcached": "Required to use the memcache cache driver.",
        "ext-pcntl": "Required to use all features of the queue worker.",
        "ext-posix": "Required to use all features of the queue worker.",
        "ext-redis": "Required to use the Redis cache and queue drivers (^4.0|^5.0).",
        "aws/aws-sdk-php": "Required to use the SQS queue driver, DynamoDb failed job storage and SES mail driver (^3.0).",
        "doctrine/dbal": "Required to rename columns and drop SQLite columns (^2.6).",
        "filp/whoops": "Required for friendly error pages in development (^2.8).",
<<<<<<< HEAD
        "fzaninotto/faker": "Required to use the eloquent factory builder (^1.9.1).",
        "guzzlehttp/guzzle": "Required to use the HTTP Client, Mailgun mail driver and the ping methods on schedules (^6.3.1|^7.0.1).",
=======
        "fakerphp/faker": "Required to use the eloquent factory builder (^1.9.1).",
        "guzzlehttp/guzzle": "Required to use the Mailgun mail driver and the ping methods on schedules (^6.3.1|^7.0.1).",
>>>>>>> 897a4713
        "laravel/tinker": "Required to use the tinker console command (^2.0).",
        "league/flysystem-aws-s3-v3": "Required to use the Flysystem S3 driver (^1.0).",
        "league/flysystem-cached-adapter": "Required to use the Flysystem cache (^1.0).",
        "league/flysystem-sftp": "Required to use the Flysystem SFTP driver (^1.0).",
        "mockery/mockery": "Required to use mocking (~1.3.3|^1.4.2).",
        "moontoast/math": "Required to use ordered UUIDs (^1.1).",
        "nyholm/psr7": "Required to use PSR-7 bridging features (^1.2).",
        "pda/pheanstalk": "Required to use the beanstalk queue driver (^4.0).",
        "phpunit/phpunit": "Required to use assertions and run tests (^8.4|^9.3.3).",
        "predis/predis": "Required to use the predis connector (^1.1.2).",
        "psr/http-message": "Required to allow Storage::put to accept a StreamInterface (^1.0).",
        "pusher/pusher-php-server": "Required to use the Pusher broadcast driver (^4.0).",
        "symfony/cache": "Required to PSR-6 cache bridge (^5.0).",
        "symfony/filesystem": "Required to create relative storage directory symbolic links (^5.0).",
        "symfony/psr-http-message-bridge": "Required to use PSR-7 bridging features (^2.0).",
        "wildbit/swiftmailer-postmark": "Required to use Postmark mail driver (^3.0)."
    },
    "config": {
        "sort-packages": true
    },
    "minimum-stability": "dev",
    "prefer-stable": true
}<|MERGE_RESOLUTION|>--- conflicted
+++ resolved
@@ -84,11 +84,7 @@
         "league/flysystem-cached-adapter": "^1.0",
         "mockery/mockery": "~1.3.3|^1.4.2",
         "moontoast/math": "^1.1",
-<<<<<<< HEAD
-        "orchestra/testbench-core": "^5.0",
-=======
-        "orchestra/testbench-core": "^4.8",
->>>>>>> 897a4713
+        "orchestra/testbench-core": "^5.8",
         "pda/pheanstalk": "^4.0",
         "phpunit/phpunit": "^8.4|^9.3.3",
         "predis/predis": "^1.1.1",
@@ -132,13 +128,8 @@
         "aws/aws-sdk-php": "Required to use the SQS queue driver, DynamoDb failed job storage and SES mail driver (^3.0).",
         "doctrine/dbal": "Required to rename columns and drop SQLite columns (^2.6).",
         "filp/whoops": "Required for friendly error pages in development (^2.8).",
-<<<<<<< HEAD
-        "fzaninotto/faker": "Required to use the eloquent factory builder (^1.9.1).",
+        "fakerphp/faker": "Required to use the eloquent factory builder (^1.9.1).",
         "guzzlehttp/guzzle": "Required to use the HTTP Client, Mailgun mail driver and the ping methods on schedules (^6.3.1|^7.0.1).",
-=======
-        "fakerphp/faker": "Required to use the eloquent factory builder (^1.9.1).",
-        "guzzlehttp/guzzle": "Required to use the Mailgun mail driver and the ping methods on schedules (^6.3.1|^7.0.1).",
->>>>>>> 897a4713
         "laravel/tinker": "Required to use the tinker console command (^2.0).",
         "league/flysystem-aws-s3-v3": "Required to use the Flysystem S3 driver (^1.0).",
         "league/flysystem-cached-adapter": "Required to use the Flysystem cache (^1.0).",
