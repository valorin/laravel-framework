{
    "name": "laravel/framework",
    "description": "The Laravel Framework.",
    "keywords": ["framework", "laravel"],
    "license": "MIT",
    "homepage": "http://laravel.com",
    "support": {
        "issues": "https://github.com/laravel/framework/issues",
        "source": "https://github.com/laravel/framework"
    },
    "authors": [
        {
            "name": "Taylor Otwell",
            "email": "taylorotwell@gmail.com"
        }
    ],
    "require": {
        "php": ">=5.5.9",
        "ext-mbstring": "*",
        "ext-openssl": "*",
        "classpreloader/classpreloader": "~3.0",
        "doctrine/inflector": "~1.0",
        "jeremeamia/superclosure": "~2.2",
        "league/flysystem": "~1.0",
        "monolog/monolog": "~1.11",
        "mtdowling/cron-expression": "~1.0",
<<<<<<< HEAD
        "nesbot/carbon": "~1.20",
        "paragonie/random_compat": "~1.1",
=======
        "nesbot/carbon": "~1.19",
        "paragonie/random_compat": "~1.3",
>>>>>>> 953d0a8b
        "psy/psysh": "0.7.*",
        "swiftmailer/swiftmailer": "~5.1",
        "symfony/console": "2.8.*|3.0.*",
        "symfony/debug": "2.8.*|3.0.*",
        "symfony/finder": "2.8.*|3.0.*",
        "symfony/http-foundation": "2.8.*|3.0.*",
        "symfony/http-kernel": "2.8.*|3.0.*",
        "symfony/polyfill-php56": "~1.0",
        "symfony/process": "2.8.*|3.0.*",
        "symfony/routing": "2.8.*|3.0.*",
        "symfony/translation": "2.8.*|3.0.*",
        "symfony/var-dumper": "2.8.*|3.0.*",
        "vlucas/phpdotenv": "~2.2"
    },
    "replace": {
        "illuminate/auth": "self.version",
        "illuminate/broadcasting": "self.version",
        "illuminate/bus": "self.version",
        "illuminate/cache": "self.version",
        "illuminate/config": "self.version",
        "illuminate/console": "self.version",
        "illuminate/container": "self.version",
        "illuminate/contracts": "self.version",
        "illuminate/cookie": "self.version",
        "illuminate/database": "self.version",
        "illuminate/encryption": "self.version",
        "illuminate/events": "self.version",
        "illuminate/exception": "self.version",
        "illuminate/filesystem": "self.version",
        "illuminate/hashing": "self.version",
        "illuminate/http": "self.version",
        "illuminate/log": "self.version",
        "illuminate/mail": "self.version",
        "illuminate/pagination": "self.version",
        "illuminate/pipeline": "self.version",
        "illuminate/queue": "self.version",
        "illuminate/redis": "self.version",
        "illuminate/routing": "self.version",
        "illuminate/session": "self.version",
        "illuminate/support": "self.version",
        "illuminate/translation": "self.version",
        "illuminate/validation": "self.version",
        "illuminate/view": "self.version"
    },
    "require-dev": {
        "aws/aws-sdk-php": "~3.0",
        "mockery/mockery": "~0.9.2",
        "pda/pheanstalk": "~3.0",
        "phpunit/phpunit": "~4.1",
        "predis/predis": "~1.0",
        "symfony/css-selector": "2.8.*|3.0.*",
        "symfony/dom-crawler": "2.8.*|3.0.*"
    },
    "autoload": {
        "classmap": [
            "src/Illuminate/Queue/IlluminateQueueClosure.php"
        ],
        "files": [
            "src/Illuminate/Foundation/helpers.php",
            "src/Illuminate/Support/helpers.php"
        ],
        "psr-4": {
            "Illuminate\\": "src/Illuminate/"
        }
    },
    "extra": {
        "branch-alias": {
            "dev-master": "5.2-dev"
        }
    },
    "suggest": {
        "aws/aws-sdk-php": "Required to use the SQS queue driver and SES mail driver (~3.0).",
        "doctrine/dbal": "Required to rename columns and drop SQLite columns (~2.4).",
        "fzaninotto/faker": "Required to use the eloquent factory builder (~1.4).",
        "guzzlehttp/guzzle": "Required to use the Mailgun and Mandrill mail drivers and the ping methods on schedules (~5.3|~6.0).",
        "league/flysystem-aws-s3-v3": "Required to use the Flysystem S3 driver (~1.0).",
        "league/flysystem-rackspace": "Required to use the Flysystem Rackspace driver (~1.0).",
        "pda/pheanstalk": "Required to use the beanstalk queue driver (~3.0).",
        "predis/predis": "Required to use the redis cache and queue drivers (~1.0).",
        "pusher/pusher-php-server": "Required to use the Pusher broadcast driver (~2.0).",
        "symfony/css-selector": "Required to use some of the crawler integration testing tools (2.8.*|3.0.*).",
        "symfony/dom-crawler": "Required to use most of the crawler integration testing tools (2.8.*|3.0.*)."
    },
    "minimum-stability": "dev"
}<|MERGE_RESOLUTION|>--- conflicted
+++ resolved
@@ -24,13 +24,8 @@
         "league/flysystem": "~1.0",
         "monolog/monolog": "~1.11",
         "mtdowling/cron-expression": "~1.0",
-<<<<<<< HEAD
         "nesbot/carbon": "~1.20",
-        "paragonie/random_compat": "~1.1",
-=======
-        "nesbot/carbon": "~1.19",
         "paragonie/random_compat": "~1.3",
->>>>>>> 953d0a8b
         "psy/psysh": "0.7.*",
         "swiftmailer/swiftmailer": "~5.1",
         "symfony/console": "2.8.*|3.0.*",
